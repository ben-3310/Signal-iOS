--- conflicted
+++ resolved
@@ -35,24 +35,14 @@
 {
     OWSPrimaryStorage *primaryStorage = OWSPrimaryStorage.sharedManager;
     return @[
-<<<<<<< HEAD
         [[OWS100RemoveTSRecipientsMigration alloc] initWithPrimaryStorage:primaryStorage],
         [[OWS102MoveLoggingPreferenceToUserDefaults alloc] initWithPrimaryStorage:primaryStorage],
         [[OWS103EnableVideoCalling alloc] initWithPrimaryStorage:primaryStorage],
         [[OWS104CreateRecipientIdentities alloc] initWithPrimaryStorage:primaryStorage],
         [[OWS105AttachmentFilePaths alloc] initWithPrimaryStorage:primaryStorage],
         [[OWS106EnsureProfileComplete alloc] initWithPrimaryStorage:primaryStorage],
-        [[OWS107LegacySounds alloc] initWithPrimaryStorage:primaryStorage]
-=======
-        [[OWS100RemoveTSRecipientsMigration alloc] initWithStorageManager:storageManager],
-        [[OWS102MoveLoggingPreferenceToUserDefaults alloc] initWithStorageManager:storageManager],
-        [[OWS103EnableVideoCalling alloc] initWithStorageManager:storageManager],
-        [[OWS104CreateRecipientIdentities alloc] initWithStorageManager:storageManager],
-        [[OWS105AttachmentFilePaths alloc] initWithStorageManager:storageManager],
-        [[OWS106EnsureProfileComplete alloc] initWithStorageManager:storageManager],
-        [[OWS107LegacySounds alloc] initWithStorageManager:storageManager],
-        [[OWS108CallLoggingPreference alloc] initWithStorageManager:storageManager]
->>>>>>> bd485760
+        [[OWS107LegacySounds alloc] initWithPrimaryStorage:primaryStorage],
+        [[OWS108CallLoggingPreference alloc] initWithPrimaryStorage:primaryStorage]
     ];
 }
 
