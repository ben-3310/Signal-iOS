//
//  Copyright (c) 2018 Open Whisper Systems. All rights reserved.
//

import Foundation

// WARNING: This code is generated. Only edit within the markers.

public enum SSKProtoError: Error {
    case invalidProtobuf(description: String)
}

// MARK: - SSKProtoEnvelope

@objc public class SSKProtoEnvelope: NSObject {

    // MARK: - SSKProtoEnvelopeType

    @objc public enum SSKProtoEnvelopeType: Int32 {
        case unknown = 0
        case ciphertext = 1
        case keyExchange = 2
        case prekeyBundle = 3
        case receipt = 5
    }

    private class func SSKProtoEnvelopeTypeWrap(_ value: SignalServiceProtos_Envelope.TypeEnum) -> SSKProtoEnvelopeType {
        switch value {
        case .unknown: return .unknown
        case .ciphertext: return .ciphertext
        case .keyExchange: return .keyExchange
        case .prekeyBundle: return .prekeyBundle
        case .receipt: return .receipt
        }
    }

    private class func SSKProtoEnvelopeTypeUnwrap(_ value: SSKProtoEnvelopeType) -> SignalServiceProtos_Envelope.TypeEnum {
        switch value {
        case .unknown: return .unknown
        case .ciphertext: return .ciphertext
        case .keyExchange: return .keyExchange
        case .prekeyBundle: return .prekeyBundle
        case .receipt: return .receipt
        }
    }

    // MARK: - SSKProtoEnvelopeBuilder

    @objc public class SSKProtoEnvelopeBuilder: NSObject {

        private var proto = SignalServiceProtos_Envelope()

        @objc public override init() {}

        // Initializer for required fields
        @objc public init(type: SSKProtoEnvelopeType, source: String, sourceDevice: UInt32, timestamp: UInt64) {
            super.init()

            setType(type)
            setSource(source)
            setSourceDevice(sourceDevice)
            setTimestamp(timestamp)
        }

        @objc public func setType(_ valueParam: SSKProtoEnvelopeType) {
            proto.type = SSKProtoEnvelopeTypeUnwrap(valueParam)
        }

        @objc public func setSource(_ valueParam: String) {
            proto.source = valueParam
        }

        @objc public func setSourceDevice(_ valueParam: UInt32) {
            proto.sourceDevice = valueParam
        }

        @objc public func setRelay(_ valueParam: String) {
            proto.relay = valueParam
        }

        @objc public func setTimestamp(_ valueParam: UInt64) {
            proto.timestamp = valueParam
        }

        @objc public func setLegacyMessage(_ valueParam: Data) {
            proto.legacyMessage = valueParam
        }

        @objc public func setContent(_ valueParam: Data) {
            proto.content = valueParam
        }

        @objc public func build() throws -> SSKProtoEnvelope {
            return try SSKProtoEnvelope.parseProto(proto)
        }

        @objc public func buildSerializedData() throws -> Data {
            return try SSKProtoEnvelope.parseProto(proto).serializedData()
        }
    }

    fileprivate let proto: SignalServiceProtos_Envelope

    @objc public let type: SSKProtoEnvelopeType

    @objc public let source: String

    @objc public let sourceDevice: UInt32

    @objc public let timestamp: UInt64

    @objc public var relay: String? {
        guard proto.hasRelay else {
            return nil
        }
        return proto.relay
    }
    @objc public var hasRelay: Bool {
        return proto.hasRelay
    }

    @objc public var legacyMessage: Data? {
        guard proto.hasLegacyMessage else {
            return nil
        }
        return proto.legacyMessage
    }
    @objc public var hasLegacyMessage: Bool {
        return proto.hasLegacyMessage
    }

    @objc public var content: Data? {
        guard proto.hasContent else {
            return nil
        }
        return proto.content
    }
    @objc public var hasContent: Bool {
        return proto.hasContent
    }

    private init(proto: SignalServiceProtos_Envelope,
                 type: SSKProtoEnvelopeType,
                 source: String,
                 sourceDevice: UInt32,
                 timestamp: UInt64) {
        self.proto = proto
        self.type = type
        self.source = source
        self.sourceDevice = sourceDevice
        self.timestamp = timestamp
    }

    @objc
    public func serializedData() throws -> Data {
        return try self.proto.serializedData()
    }

    @objc public class func parseData(_ serializedData: Data) throws -> SSKProtoEnvelope {
        let proto = try SignalServiceProtos_Envelope(serializedData: serializedData)
        return try parseProto(proto)
    }

    fileprivate class func parseProto(_ proto: SignalServiceProtos_Envelope) throws -> SSKProtoEnvelope {
        guard proto.hasType else {
            throw SSKProtoError.invalidProtobuf(description: "\(logTag) missing required field: type")
        }
        let type = SSKProtoEnvelopeTypeWrap(proto.type)

        guard proto.hasSource else {
            throw SSKProtoError.invalidProtobuf(description: "\(logTag) missing required field: source")
        }
        let source = proto.source

        guard proto.hasSourceDevice else {
            throw SSKProtoError.invalidProtobuf(description: "\(logTag) missing required field: sourceDevice")
        }
        let sourceDevice = proto.sourceDevice

        guard proto.hasTimestamp else {
            throw SSKProtoError.invalidProtobuf(description: "\(logTag) missing required field: timestamp")
        }
        let timestamp = proto.timestamp

        // MARK: - Begin Validation Logic for SSKProtoEnvelope -

        // MARK: - End Validation Logic for SSKProtoEnvelope -

        let result = SSKProtoEnvelope(proto: proto,
                                      type: type,
                                      source: source,
                                      sourceDevice: sourceDevice,
                                      timestamp: timestamp)
        return result
    }
}

#if DEBUG

extension SSKProtoEnvelope {
    @objc public func serializedDataIgnoringErrors() -> Data? {
        return try! self.serializedData()
    }
}

extension SSKProtoEnvelope.SSKProtoEnvelopeBuilder {
    @objc public func buildIgnoringErrors() -> SSKProtoEnvelope? {
        return try! self.build()
    }
}

#endif

// MARK: - SSKProtoContent

@objc public class SSKProtoContent: NSObject {

    // MARK: - SSKProtoContentBuilder

    @objc public class SSKProtoContentBuilder: NSObject {

        private var proto = SignalServiceProtos_Content()

        @objc public override init() {}

        @objc public func setDataMessage(_ valueParam: SSKProtoDataMessage) {
            proto.dataMessage = valueParam.proto
        }

        @objc public func setSyncMessage(_ valueParam: SSKProtoSyncMessage) {
            proto.syncMessage = valueParam.proto
        }

        @objc public func setCallMessage(_ valueParam: SSKProtoCallMessage) {
            proto.callMessage = valueParam.proto
        }

        @objc public func setNullMessage(_ valueParam: SSKProtoNullMessage) {
            proto.nullMessage = valueParam.proto
        }

        @objc public func setReceiptMessage(_ valueParam: SSKProtoReceiptMessage) {
            proto.receiptMessage = valueParam.proto
        }

        @objc public func build() throws -> SSKProtoContent {
            return try SSKProtoContent.parseProto(proto)
        }

        @objc public func buildSerializedData() throws -> Data {
            return try SSKProtoContent.parseProto(proto).serializedData()
        }
    }

    fileprivate let proto: SignalServiceProtos_Content

    @objc public let dataMessage: SSKProtoDataMessage?

    @objc public let syncMessage: SSKProtoSyncMessage?

    @objc public let callMessage: SSKProtoCallMessage?

    @objc public let nullMessage: SSKProtoNullMessage?

    @objc public let receiptMessage: SSKProtoReceiptMessage?

    private init(proto: SignalServiceProtos_Content,
                 dataMessage: SSKProtoDataMessage?,
                 syncMessage: SSKProtoSyncMessage?,
                 callMessage: SSKProtoCallMessage?,
                 nullMessage: SSKProtoNullMessage?,
                 receiptMessage: SSKProtoReceiptMessage?) {
        self.proto = proto
        self.dataMessage = dataMessage
        self.syncMessage = syncMessage
        self.callMessage = callMessage
        self.nullMessage = nullMessage
        self.receiptMessage = receiptMessage
    }

    @objc
    public func serializedData() throws -> Data {
        return try self.proto.serializedData()
    }

    @objc public class func parseData(_ serializedData: Data) throws -> SSKProtoContent {
        let proto = try SignalServiceProtos_Content(serializedData: serializedData)
        return try parseProto(proto)
    }

    fileprivate class func parseProto(_ proto: SignalServiceProtos_Content) throws -> SSKProtoContent {
        var dataMessage: SSKProtoDataMessage? = nil
        if proto.hasDataMessage {
            dataMessage = try SSKProtoDataMessage.parseProto(proto.dataMessage)
        }

        var syncMessage: SSKProtoSyncMessage? = nil
        if proto.hasSyncMessage {
            syncMessage = try SSKProtoSyncMessage.parseProto(proto.syncMessage)
        }

        var callMessage: SSKProtoCallMessage? = nil
        if proto.hasCallMessage {
            callMessage = try SSKProtoCallMessage.parseProto(proto.callMessage)
        }

        var nullMessage: SSKProtoNullMessage? = nil
        if proto.hasNullMessage {
            nullMessage = try SSKProtoNullMessage.parseProto(proto.nullMessage)
        }

        var receiptMessage: SSKProtoReceiptMessage? = nil
        if proto.hasReceiptMessage {
            receiptMessage = try SSKProtoReceiptMessage.parseProto(proto.receiptMessage)
        }

        // MARK: - Begin Validation Logic for SSKProtoContent -

        // MARK: - End Validation Logic for SSKProtoContent -

        let result = SSKProtoContent(proto: proto,
                                     dataMessage: dataMessage,
                                     syncMessage: syncMessage,
                                     callMessage: callMessage,
                                     nullMessage: nullMessage,
                                     receiptMessage: receiptMessage)
        return result
    }
}

#if DEBUG

extension SSKProtoContent {
    @objc public func serializedDataIgnoringErrors() -> Data? {
        return try! self.serializedData()
    }
}

extension SSKProtoContent.SSKProtoContentBuilder {
    @objc public func buildIgnoringErrors() -> SSKProtoContent? {
        return try! self.build()
    }
}

#endif

// MARK: - SSKProtoCallMessageOffer

@objc public class SSKProtoCallMessageOffer: NSObject {

    // MARK: - SSKProtoCallMessageOfferBuilder

    @objc public class SSKProtoCallMessageOfferBuilder: NSObject {

        private var proto = SignalServiceProtos_CallMessage.Offer()

        @objc public override init() {}

        // Initializer for required fields
        @objc public init(id: UInt64, sessionDescription: String) {
            super.init()

            setId(id)
            setSessionDescription(sessionDescription)
        }

        @objc public func setId(_ valueParam: UInt64) {
            proto.id = valueParam
        }

        @objc public func setSessionDescription(_ valueParam: String) {
            proto.sessionDescription = valueParam
        }

        @objc public func build() throws -> SSKProtoCallMessageOffer {
            return try SSKProtoCallMessageOffer.parseProto(proto)
        }

        @objc public func buildSerializedData() throws -> Data {
            return try SSKProtoCallMessageOffer.parseProto(proto).serializedData()
        }
    }

    fileprivate let proto: SignalServiceProtos_CallMessage.Offer

    @objc public let id: UInt64

    @objc public let sessionDescription: String

    private init(proto: SignalServiceProtos_CallMessage.Offer,
                 id: UInt64,
                 sessionDescription: String) {
        self.proto = proto
        self.id = id
        self.sessionDescription = sessionDescription
    }

    @objc
    public func serializedData() throws -> Data {
        return try self.proto.serializedData()
    }

    @objc public class func parseData(_ serializedData: Data) throws -> SSKProtoCallMessageOffer {
        let proto = try SignalServiceProtos_CallMessage.Offer(serializedData: serializedData)
        return try parseProto(proto)
    }

    fileprivate class func parseProto(_ proto: SignalServiceProtos_CallMessage.Offer) throws -> SSKProtoCallMessageOffer {
        guard proto.hasID else {
            throw SSKProtoError.invalidProtobuf(description: "\(logTag) missing required field: id")
        }
        let id = proto.id

        guard proto.hasSessionDescription else {
            throw SSKProtoError.invalidProtobuf(description: "\(logTag) missing required field: sessionDescription")
        }
        let sessionDescription = proto.sessionDescription

        // MARK: - Begin Validation Logic for SSKProtoCallMessageOffer -

        // MARK: - End Validation Logic for SSKProtoCallMessageOffer -

        let result = SSKProtoCallMessageOffer(proto: proto,
                                              id: id,
                                              sessionDescription: sessionDescription)
        return result
    }
}

#if DEBUG

extension SSKProtoCallMessageOffer {
    @objc public func serializedDataIgnoringErrors() -> Data? {
        return try! self.serializedData()
    }
}

extension SSKProtoCallMessageOffer.SSKProtoCallMessageOfferBuilder {
    @objc public func buildIgnoringErrors() -> SSKProtoCallMessageOffer? {
        return try! self.build()
    }
}

#endif

// MARK: - SSKProtoCallMessageAnswer

@objc public class SSKProtoCallMessageAnswer: NSObject {

    // MARK: - SSKProtoCallMessageAnswerBuilder

    @objc public class SSKProtoCallMessageAnswerBuilder: NSObject {

        private var proto = SignalServiceProtos_CallMessage.Answer()

        @objc public override init() {}

        // Initializer for required fields
        @objc public init(id: UInt64, sessionDescription: String) {
            super.init()

            setId(id)
            setSessionDescription(sessionDescription)
        }

        @objc public func setId(_ valueParam: UInt64) {
            proto.id = valueParam
        }

        @objc public func setSessionDescription(_ valueParam: String) {
            proto.sessionDescription = valueParam
        }

        @objc public func build() throws -> SSKProtoCallMessageAnswer {
            return try SSKProtoCallMessageAnswer.parseProto(proto)
        }

        @objc public func buildSerializedData() throws -> Data {
            return try SSKProtoCallMessageAnswer.parseProto(proto).serializedData()
        }
    }

    fileprivate let proto: SignalServiceProtos_CallMessage.Answer

    @objc public let id: UInt64

    @objc public let sessionDescription: String

    private init(proto: SignalServiceProtos_CallMessage.Answer,
                 id: UInt64,
                 sessionDescription: String) {
        self.proto = proto
        self.id = id
        self.sessionDescription = sessionDescription
    }

    @objc
    public func serializedData() throws -> Data {
        return try self.proto.serializedData()
    }

    @objc public class func parseData(_ serializedData: Data) throws -> SSKProtoCallMessageAnswer {
        let proto = try SignalServiceProtos_CallMessage.Answer(serializedData: serializedData)
        return try parseProto(proto)
    }

    fileprivate class func parseProto(_ proto: SignalServiceProtos_CallMessage.Answer) throws -> SSKProtoCallMessageAnswer {
        guard proto.hasID else {
            throw SSKProtoError.invalidProtobuf(description: "\(logTag) missing required field: id")
        }
        let id = proto.id

        guard proto.hasSessionDescription else {
            throw SSKProtoError.invalidProtobuf(description: "\(logTag) missing required field: sessionDescription")
        }
        let sessionDescription = proto.sessionDescription

        // MARK: - Begin Validation Logic for SSKProtoCallMessageAnswer -

        // MARK: - End Validation Logic for SSKProtoCallMessageAnswer -

        let result = SSKProtoCallMessageAnswer(proto: proto,
                                               id: id,
                                               sessionDescription: sessionDescription)
        return result
    }
}

#if DEBUG

extension SSKProtoCallMessageAnswer {
    @objc public func serializedDataIgnoringErrors() -> Data? {
        return try! self.serializedData()
    }
}

extension SSKProtoCallMessageAnswer.SSKProtoCallMessageAnswerBuilder {
    @objc public func buildIgnoringErrors() -> SSKProtoCallMessageAnswer? {
        return try! self.build()
    }
}

#endif

// MARK: - SSKProtoCallMessageIceUpdate

@objc public class SSKProtoCallMessageIceUpdate: NSObject {

    // MARK: - SSKProtoCallMessageIceUpdateBuilder

    @objc public class SSKProtoCallMessageIceUpdateBuilder: NSObject {

        private var proto = SignalServiceProtos_CallMessage.IceUpdate()

        @objc public override init() {}

        // Initializer for required fields
        @objc public init(id: UInt64, sdpMid: String, sdpMlineIndex: UInt32, sdp: String) {
            super.init()

            setId(id)
            setSdpMid(sdpMid)
            setSdpMlineIndex(sdpMlineIndex)
            setSdp(sdp)
        }

        @objc public func setId(_ valueParam: UInt64) {
            proto.id = valueParam
        }

        @objc public func setSdpMid(_ valueParam: String) {
            proto.sdpMid = valueParam
        }

        @objc public func setSdpMlineIndex(_ valueParam: UInt32) {
            proto.sdpMlineIndex = valueParam
        }

        @objc public func setSdp(_ valueParam: String) {
            proto.sdp = valueParam
        }

        @objc public func build() throws -> SSKProtoCallMessageIceUpdate {
            return try SSKProtoCallMessageIceUpdate.parseProto(proto)
        }

        @objc public func buildSerializedData() throws -> Data {
            return try SSKProtoCallMessageIceUpdate.parseProto(proto).serializedData()
        }
    }

    fileprivate let proto: SignalServiceProtos_CallMessage.IceUpdate

    @objc public let id: UInt64

    @objc public let sdpMid: String

    @objc public let sdpMlineIndex: UInt32

    @objc public let sdp: String

    private init(proto: SignalServiceProtos_CallMessage.IceUpdate,
                 id: UInt64,
                 sdpMid: String,
                 sdpMlineIndex: UInt32,
                 sdp: String) {
        self.proto = proto
        self.id = id
        self.sdpMid = sdpMid
        self.sdpMlineIndex = sdpMlineIndex
        self.sdp = sdp
    }

    @objc
    public func serializedData() throws -> Data {
        return try self.proto.serializedData()
    }

    @objc public class func parseData(_ serializedData: Data) throws -> SSKProtoCallMessageIceUpdate {
        let proto = try SignalServiceProtos_CallMessage.IceUpdate(serializedData: serializedData)
        return try parseProto(proto)
    }

    fileprivate class func parseProto(_ proto: SignalServiceProtos_CallMessage.IceUpdate) throws -> SSKProtoCallMessageIceUpdate {
        guard proto.hasID else {
            throw SSKProtoError.invalidProtobuf(description: "\(logTag) missing required field: id")
        }
        let id = proto.id

        guard proto.hasSdpMid else {
            throw SSKProtoError.invalidProtobuf(description: "\(logTag) missing required field: sdpMid")
        }
        let sdpMid = proto.sdpMid

        guard proto.hasSdpMlineIndex else {
            throw SSKProtoError.invalidProtobuf(description: "\(logTag) missing required field: sdpMlineIndex")
        }
        let sdpMlineIndex = proto.sdpMlineIndex

        guard proto.hasSdp else {
            throw SSKProtoError.invalidProtobuf(description: "\(logTag) missing required field: sdp")
        }
        let sdp = proto.sdp

        // MARK: - Begin Validation Logic for SSKProtoCallMessageIceUpdate -

        // MARK: - End Validation Logic for SSKProtoCallMessageIceUpdate -

        let result = SSKProtoCallMessageIceUpdate(proto: proto,
                                                  id: id,
                                                  sdpMid: sdpMid,
                                                  sdpMlineIndex: sdpMlineIndex,
                                                  sdp: sdp)
        return result
    }
}

#if DEBUG

extension SSKProtoCallMessageIceUpdate {
    @objc public func serializedDataIgnoringErrors() -> Data? {
        return try! self.serializedData()
    }
}

extension SSKProtoCallMessageIceUpdate.SSKProtoCallMessageIceUpdateBuilder {
    @objc public func buildIgnoringErrors() -> SSKProtoCallMessageIceUpdate? {
        return try! self.build()
    }
}

#endif

// MARK: - SSKProtoCallMessageBusy

@objc public class SSKProtoCallMessageBusy: NSObject {

    // MARK: - SSKProtoCallMessageBusyBuilder

    @objc public class SSKProtoCallMessageBusyBuilder: NSObject {

        private var proto = SignalServiceProtos_CallMessage.Busy()

        @objc public override init() {}

        // Initializer for required fields
        @objc public init(id: UInt64) {
            super.init()

            setId(id)
        }

        @objc public func setId(_ valueParam: UInt64) {
            proto.id = valueParam
        }

        @objc public func build() throws -> SSKProtoCallMessageBusy {
            return try SSKProtoCallMessageBusy.parseProto(proto)
        }

        @objc public func buildSerializedData() throws -> Data {
            return try SSKProtoCallMessageBusy.parseProto(proto).serializedData()
        }
    }

    fileprivate let proto: SignalServiceProtos_CallMessage.Busy

    @objc public let id: UInt64

    private init(proto: SignalServiceProtos_CallMessage.Busy,
                 id: UInt64) {
        self.proto = proto
        self.id = id
    }

    @objc
    public func serializedData() throws -> Data {
        return try self.proto.serializedData()
    }

    @objc public class func parseData(_ serializedData: Data) throws -> SSKProtoCallMessageBusy {
        let proto = try SignalServiceProtos_CallMessage.Busy(serializedData: serializedData)
        return try parseProto(proto)
    }

    fileprivate class func parseProto(_ proto: SignalServiceProtos_CallMessage.Busy) throws -> SSKProtoCallMessageBusy {
        guard proto.hasID else {
            throw SSKProtoError.invalidProtobuf(description: "\(logTag) missing required field: id")
        }
        let id = proto.id

        // MARK: - Begin Validation Logic for SSKProtoCallMessageBusy -

        // MARK: - End Validation Logic for SSKProtoCallMessageBusy -

        let result = SSKProtoCallMessageBusy(proto: proto,
                                             id: id)
        return result
    }
}

#if DEBUG

extension SSKProtoCallMessageBusy {
    @objc public func serializedDataIgnoringErrors() -> Data? {
        return try! self.serializedData()
    }
}

extension SSKProtoCallMessageBusy.SSKProtoCallMessageBusyBuilder {
    @objc public func buildIgnoringErrors() -> SSKProtoCallMessageBusy? {
        return try! self.build()
    }
}

#endif

// MARK: - SSKProtoCallMessageHangup

@objc public class SSKProtoCallMessageHangup: NSObject {

    // MARK: - SSKProtoCallMessageHangupBuilder

    @objc public class SSKProtoCallMessageHangupBuilder: NSObject {

        private var proto = SignalServiceProtos_CallMessage.Hangup()

        @objc public override init() {}

        // Initializer for required fields
        @objc public init(id: UInt64) {
            super.init()

            setId(id)
        }

        @objc public func setId(_ valueParam: UInt64) {
            proto.id = valueParam
        }

        @objc public func build() throws -> SSKProtoCallMessageHangup {
            return try SSKProtoCallMessageHangup.parseProto(proto)
        }

        @objc public func buildSerializedData() throws -> Data {
            return try SSKProtoCallMessageHangup.parseProto(proto).serializedData()
        }
    }

    fileprivate let proto: SignalServiceProtos_CallMessage.Hangup

    @objc public let id: UInt64

    private init(proto: SignalServiceProtos_CallMessage.Hangup,
                 id: UInt64) {
        self.proto = proto
        self.id = id
    }

    @objc
    public func serializedData() throws -> Data {
        return try self.proto.serializedData()
    }

    @objc public class func parseData(_ serializedData: Data) throws -> SSKProtoCallMessageHangup {
        let proto = try SignalServiceProtos_CallMessage.Hangup(serializedData: serializedData)
        return try parseProto(proto)
    }

    fileprivate class func parseProto(_ proto: SignalServiceProtos_CallMessage.Hangup) throws -> SSKProtoCallMessageHangup {
        guard proto.hasID else {
            throw SSKProtoError.invalidProtobuf(description: "\(logTag) missing required field: id")
        }
        let id = proto.id

        // MARK: - Begin Validation Logic for SSKProtoCallMessageHangup -

        // MARK: - End Validation Logic for SSKProtoCallMessageHangup -

        let result = SSKProtoCallMessageHangup(proto: proto,
                                               id: id)
        return result
    }
}

#if DEBUG

extension SSKProtoCallMessageHangup {
    @objc public func serializedDataIgnoringErrors() -> Data? {
        return try! self.serializedData()
    }
}

extension SSKProtoCallMessageHangup.SSKProtoCallMessageHangupBuilder {
    @objc public func buildIgnoringErrors() -> SSKProtoCallMessageHangup? {
        return try! self.build()
    }
}

#endif

// MARK: - SSKProtoCallMessage

@objc public class SSKProtoCallMessage: NSObject {

    // MARK: - SSKProtoCallMessageBuilder

    @objc public class SSKProtoCallMessageBuilder: NSObject {

        private var proto = SignalServiceProtos_CallMessage()

        @objc public override init() {}

        @objc public func setOffer(_ valueParam: SSKProtoCallMessageOffer) {
            proto.offer = valueParam.proto
        }

        @objc public func setAnswer(_ valueParam: SSKProtoCallMessageAnswer) {
            proto.answer = valueParam.proto
        }

        @objc public func addIceUpdate(_ valueParam: SSKProtoCallMessageIceUpdate) {
            var items = proto.iceUpdate
            items.append(valueParam.proto)
            proto.iceUpdate = items
        }

        @objc public func setIceUpdate(_ wrappedItems: [SSKProtoCallMessageIceUpdate]) {
            proto.iceUpdate = wrappedItems.map { $0.proto }
        }

        @objc public func setHangup(_ valueParam: SSKProtoCallMessageHangup) {
            proto.hangup = valueParam.proto
        }

        @objc public func setBusy(_ valueParam: SSKProtoCallMessageBusy) {
            proto.busy = valueParam.proto
        }

        @objc public func setProfileKey(_ valueParam: Data) {
            proto.profileKey = valueParam
        }

        @objc public func build() throws -> SSKProtoCallMessage {
            return try SSKProtoCallMessage.parseProto(proto)
        }

        @objc public func buildSerializedData() throws -> Data {
            return try SSKProtoCallMessage.parseProto(proto).serializedData()
        }
    }

    fileprivate let proto: SignalServiceProtos_CallMessage

    @objc public let offer: SSKProtoCallMessageOffer?

    @objc public let answer: SSKProtoCallMessageAnswer?

    @objc public let iceUpdate: [SSKProtoCallMessageIceUpdate]

    @objc public let hangup: SSKProtoCallMessageHangup?

    @objc public let busy: SSKProtoCallMessageBusy?

    @objc public var profileKey: Data? {
        guard proto.hasProfileKey else {
            return nil
        }
        return proto.profileKey
    }
    @objc public var hasProfileKey: Bool {
        return proto.hasProfileKey
    }

    private init(proto: SignalServiceProtos_CallMessage,
                 offer: SSKProtoCallMessageOffer?,
                 answer: SSKProtoCallMessageAnswer?,
                 iceUpdate: [SSKProtoCallMessageIceUpdate],
                 hangup: SSKProtoCallMessageHangup?,
                 busy: SSKProtoCallMessageBusy?) {
        self.proto = proto
        self.offer = offer
        self.answer = answer
        self.iceUpdate = iceUpdate
        self.hangup = hangup
        self.busy = busy
    }

    @objc
    public func serializedData() throws -> Data {
        return try self.proto.serializedData()
    }

    @objc public class func parseData(_ serializedData: Data) throws -> SSKProtoCallMessage {
        let proto = try SignalServiceProtos_CallMessage(serializedData: serializedData)
        return try parseProto(proto)
    }

    fileprivate class func parseProto(_ proto: SignalServiceProtos_CallMessage) throws -> SSKProtoCallMessage {
        var offer: SSKProtoCallMessageOffer? = nil
        if proto.hasOffer {
            offer = try SSKProtoCallMessageOffer.parseProto(proto.offer)
        }

        var answer: SSKProtoCallMessageAnswer? = nil
        if proto.hasAnswer {
            answer = try SSKProtoCallMessageAnswer.parseProto(proto.answer)
        }

        var iceUpdate: [SSKProtoCallMessageIceUpdate] = []
        iceUpdate = try proto.iceUpdate.map { try SSKProtoCallMessageIceUpdate.parseProto($0) }

        var hangup: SSKProtoCallMessageHangup? = nil
        if proto.hasHangup {
            hangup = try SSKProtoCallMessageHangup.parseProto(proto.hangup)
        }

        var busy: SSKProtoCallMessageBusy? = nil
        if proto.hasBusy {
            busy = try SSKProtoCallMessageBusy.parseProto(proto.busy)
        }

        // MARK: - Begin Validation Logic for SSKProtoCallMessage -

        // MARK: - End Validation Logic for SSKProtoCallMessage -

        let result = SSKProtoCallMessage(proto: proto,
                                         offer: offer,
                                         answer: answer,
                                         iceUpdate: iceUpdate,
                                         hangup: hangup,
                                         busy: busy)
        return result
    }
}

#if DEBUG

extension SSKProtoCallMessage {
    @objc public func serializedDataIgnoringErrors() -> Data? {
        return try! self.serializedData()
    }
}

extension SSKProtoCallMessage.SSKProtoCallMessageBuilder {
    @objc public func buildIgnoringErrors() -> SSKProtoCallMessage? {
        return try! self.build()
    }
}

#endif

// MARK: - SSKProtoDataMessageQuoteQuotedAttachment

@objc public class SSKProtoDataMessageQuoteQuotedAttachment: NSObject {

    // MARK: - SSKProtoDataMessageQuoteQuotedAttachmentFlags

    @objc public enum SSKProtoDataMessageQuoteQuotedAttachmentFlags: Int32 {
        case voiceMessage = 1
    }

    private class func SSKProtoDataMessageQuoteQuotedAttachmentFlagsWrap(_ value: SignalServiceProtos_DataMessage.Quote.QuotedAttachment.Flags) -> SSKProtoDataMessageQuoteQuotedAttachmentFlags {
        switch value {
        case .voiceMessage: return .voiceMessage
        }
    }

    private class func SSKProtoDataMessageQuoteQuotedAttachmentFlagsUnwrap(_ value: SSKProtoDataMessageQuoteQuotedAttachmentFlags) -> SignalServiceProtos_DataMessage.Quote.QuotedAttachment.Flags {
        switch value {
        case .voiceMessage: return .voiceMessage
        }
    }

    // MARK: - SSKProtoDataMessageQuoteQuotedAttachmentBuilder

    @objc public class SSKProtoDataMessageQuoteQuotedAttachmentBuilder: NSObject {

        private var proto = SignalServiceProtos_DataMessage.Quote.QuotedAttachment()

        @objc public override init() {}

        @objc public func setContentType(_ valueParam: String) {
            proto.contentType = valueParam
        }

        @objc public func setFileName(_ valueParam: String) {
            proto.fileName = valueParam
        }

        @objc public func setThumbnail(_ valueParam: SSKProtoAttachmentPointer) {
            proto.thumbnail = valueParam.proto
        }

        @objc public func setFlags(_ valueParam: UInt32) {
            proto.flags = valueParam
        }

        @objc public func build() throws -> SSKProtoDataMessageQuoteQuotedAttachment {
            return try SSKProtoDataMessageQuoteQuotedAttachment.parseProto(proto)
        }

        @objc public func buildSerializedData() throws -> Data {
            return try SSKProtoDataMessageQuoteQuotedAttachment.parseProto(proto).serializedData()
        }
    }

    fileprivate let proto: SignalServiceProtos_DataMessage.Quote.QuotedAttachment

    @objc public let thumbnail: SSKProtoAttachmentPointer?

    @objc public var contentType: String? {
        guard proto.hasContentType else {
            return nil
        }
        return proto.contentType
    }
    @objc public var hasContentType: Bool {
        return proto.hasContentType
    }

    @objc public var fileName: String? {
        guard proto.hasFileName else {
            return nil
        }
        return proto.fileName
    }
    @objc public var hasFileName: Bool {
        return proto.hasFileName
    }

    @objc public var flags: UInt32 {
        return proto.flags
    }
    @objc public var hasFlags: Bool {
        return proto.hasFlags
    }

    private init(proto: SignalServiceProtos_DataMessage.Quote.QuotedAttachment,
                 thumbnail: SSKProtoAttachmentPointer?) {
        self.proto = proto
        self.thumbnail = thumbnail
    }

    @objc
    public func serializedData() throws -> Data {
        return try self.proto.serializedData()
    }

    @objc public class func parseData(_ serializedData: Data) throws -> SSKProtoDataMessageQuoteQuotedAttachment {
        let proto = try SignalServiceProtos_DataMessage.Quote.QuotedAttachment(serializedData: serializedData)
        return try parseProto(proto)
    }

    fileprivate class func parseProto(_ proto: SignalServiceProtos_DataMessage.Quote.QuotedAttachment) throws -> SSKProtoDataMessageQuoteQuotedAttachment {
        var thumbnail: SSKProtoAttachmentPointer? = nil
        if proto.hasThumbnail {
            thumbnail = try SSKProtoAttachmentPointer.parseProto(proto.thumbnail)
        }

        // MARK: - Begin Validation Logic for SSKProtoDataMessageQuoteQuotedAttachment -

        // MARK: - End Validation Logic for SSKProtoDataMessageQuoteQuotedAttachment -

        let result = SSKProtoDataMessageQuoteQuotedAttachment(proto: proto,
                                                              thumbnail: thumbnail)
        return result
    }
}

#if DEBUG

extension SSKProtoDataMessageQuoteQuotedAttachment {
    @objc public func serializedDataIgnoringErrors() -> Data? {
        return try! self.serializedData()
    }
}

extension SSKProtoDataMessageQuoteQuotedAttachment.SSKProtoDataMessageQuoteQuotedAttachmentBuilder {
    @objc public func buildIgnoringErrors() -> SSKProtoDataMessageQuoteQuotedAttachment? {
        return try! self.build()
    }
}

#endif

// MARK: - SSKProtoDataMessageQuote

@objc public class SSKProtoDataMessageQuote: NSObject {

    // MARK: - SSKProtoDataMessageQuoteBuilder

    @objc public class SSKProtoDataMessageQuoteBuilder: NSObject {

        private var proto = SignalServiceProtos_DataMessage.Quote()

        @objc public override init() {}

        // Initializer for required fields
        @objc public init(id: UInt64, author: String) {
            super.init()

            setId(id)
            setAuthor(author)
        }

        @objc public func setId(_ valueParam: UInt64) {
            proto.id = valueParam
        }

        @objc public func setAuthor(_ valueParam: String) {
            proto.author = valueParam
        }

        @objc public func setText(_ valueParam: String) {
            proto.text = valueParam
        }

        @objc public func addAttachments(_ valueParam: SSKProtoDataMessageQuoteQuotedAttachment) {
            var items = proto.attachments
            items.append(valueParam.proto)
            proto.attachments = items
        }

        @objc public func setAttachments(_ wrappedItems: [SSKProtoDataMessageQuoteQuotedAttachment]) {
            proto.attachments = wrappedItems.map { $0.proto }
        }

        @objc public func build() throws -> SSKProtoDataMessageQuote {
            return try SSKProtoDataMessageQuote.parseProto(proto)
        }

        @objc public func buildSerializedData() throws -> Data {
            return try SSKProtoDataMessageQuote.parseProto(proto).serializedData()
        }
    }

    fileprivate let proto: SignalServiceProtos_DataMessage.Quote

    @objc public let id: UInt64

    @objc public let author: String

    @objc public let attachments: [SSKProtoDataMessageQuoteQuotedAttachment]

    @objc public var text: String? {
        guard proto.hasText else {
            return nil
        }
        return proto.text
    }
    @objc public var hasText: Bool {
        return proto.hasText
    }

    private init(proto: SignalServiceProtos_DataMessage.Quote,
                 id: UInt64,
                 author: String,
                 attachments: [SSKProtoDataMessageQuoteQuotedAttachment]) {
        self.proto = proto
        self.id = id
        self.author = author
        self.attachments = attachments
    }

    @objc
    public func serializedData() throws -> Data {
        return try self.proto.serializedData()
    }

    @objc public class func parseData(_ serializedData: Data) throws -> SSKProtoDataMessageQuote {
        let proto = try SignalServiceProtos_DataMessage.Quote(serializedData: serializedData)
        return try parseProto(proto)
    }

    fileprivate class func parseProto(_ proto: SignalServiceProtos_DataMessage.Quote) throws -> SSKProtoDataMessageQuote {
        guard proto.hasID else {
            throw SSKProtoError.invalidProtobuf(description: "\(logTag) missing required field: id")
        }
        let id = proto.id

        guard proto.hasAuthor else {
            throw SSKProtoError.invalidProtobuf(description: "\(logTag) missing required field: author")
        }
        let author = proto.author

        var attachments: [SSKProtoDataMessageQuoteQuotedAttachment] = []
        attachments = try proto.attachments.map { try SSKProtoDataMessageQuoteQuotedAttachment.parseProto($0) }

        // MARK: - Begin Validation Logic for SSKProtoDataMessageQuote -

        // MARK: - End Validation Logic for SSKProtoDataMessageQuote -

        let result = SSKProtoDataMessageQuote(proto: proto,
                                              id: id,
                                              author: author,
                                              attachments: attachments)
        return result
    }
}

#if DEBUG

extension SSKProtoDataMessageQuote {
    @objc public func serializedDataIgnoringErrors() -> Data? {
        return try! self.serializedData()
    }
}

extension SSKProtoDataMessageQuote.SSKProtoDataMessageQuoteBuilder {
    @objc public func buildIgnoringErrors() -> SSKProtoDataMessageQuote? {
        return try! self.build()
    }
}

#endif

// MARK: - SSKProtoDataMessageContactName

@objc public class SSKProtoDataMessageContactName: NSObject {

    // MARK: - SSKProtoDataMessageContactNameBuilder

    @objc public class SSKProtoDataMessageContactNameBuilder: NSObject {

        private var proto = SignalServiceProtos_DataMessage.Contact.Name()

        @objc public override init() {}

        @objc public func setGivenName(_ valueParam: String) {
            proto.givenName = valueParam
        }

        @objc public func setFamilyName(_ valueParam: String) {
            proto.familyName = valueParam
        }

        @objc public func setPrefix(_ valueParam: String) {
            proto.prefix = valueParam
        }

        @objc public func setSuffix(_ valueParam: String) {
            proto.suffix = valueParam
        }

        @objc public func setMiddleName(_ valueParam: String) {
            proto.middleName = valueParam
        }

        @objc public func setDisplayName(_ valueParam: String) {
            proto.displayName = valueParam
        }

        @objc public func build() throws -> SSKProtoDataMessageContactName {
            return try SSKProtoDataMessageContactName.parseProto(proto)
        }

        @objc public func buildSerializedData() throws -> Data {
            return try SSKProtoDataMessageContactName.parseProto(proto).serializedData()
        }
    }

    fileprivate let proto: SignalServiceProtos_DataMessage.Contact.Name

    @objc public var givenName: String? {
        guard proto.hasGivenName else {
            return nil
        }
        return proto.givenName
    }
    @objc public var hasGivenName: Bool {
        return proto.hasGivenName
    }

    @objc public var familyName: String? {
        guard proto.hasFamilyName else {
            return nil
        }
        return proto.familyName
    }
    @objc public var hasFamilyName: Bool {
        return proto.hasFamilyName
    }

    @objc public var prefix: String? {
        guard proto.hasPrefix else {
            return nil
        }
        return proto.prefix
    }
    @objc public var hasPrefix: Bool {
        return proto.hasPrefix
    }

    @objc public var suffix: String? {
        guard proto.hasSuffix else {
            return nil
        }
        return proto.suffix
    }
    @objc public var hasSuffix: Bool {
        return proto.hasSuffix
    }

    @objc public var middleName: String? {
        guard proto.hasMiddleName else {
            return nil
        }
        return proto.middleName
    }
    @objc public var hasMiddleName: Bool {
        return proto.hasMiddleName
    }

    @objc public var displayName: String? {
        guard proto.hasDisplayName else {
            return nil
        }
        return proto.displayName
    }
    @objc public var hasDisplayName: Bool {
        return proto.hasDisplayName
    }

    private init(proto: SignalServiceProtos_DataMessage.Contact.Name) {
        self.proto = proto
    }

    @objc
    public func serializedData() throws -> Data {
        return try self.proto.serializedData()
    }

    @objc public class func parseData(_ serializedData: Data) throws -> SSKProtoDataMessageContactName {
        let proto = try SignalServiceProtos_DataMessage.Contact.Name(serializedData: serializedData)
        return try parseProto(proto)
    }

    fileprivate class func parseProto(_ proto: SignalServiceProtos_DataMessage.Contact.Name) throws -> SSKProtoDataMessageContactName {
        // MARK: - Begin Validation Logic for SSKProtoDataMessageContactName -

        // MARK: - End Validation Logic for SSKProtoDataMessageContactName -

        let result = SSKProtoDataMessageContactName(proto: proto)
        return result
    }
}

#if DEBUG

extension SSKProtoDataMessageContactName {
    @objc public func serializedDataIgnoringErrors() -> Data? {
        return try! self.serializedData()
    }
}

extension SSKProtoDataMessageContactName.SSKProtoDataMessageContactNameBuilder {
    @objc public func buildIgnoringErrors() -> SSKProtoDataMessageContactName? {
        return try! self.build()
    }
}

#endif

// MARK: - SSKProtoDataMessageContactPhone

@objc public class SSKProtoDataMessageContactPhone: NSObject {

    // MARK: - SSKProtoDataMessageContactPhoneType

    @objc public enum SSKProtoDataMessageContactPhoneType: Int32 {
        case home = 1
        case mobile = 2
        case work = 3
        case custom = 4
    }

    private class func SSKProtoDataMessageContactPhoneTypeWrap(_ value: SignalServiceProtos_DataMessage.Contact.Phone.TypeEnum) -> SSKProtoDataMessageContactPhoneType {
        switch value {
        case .home: return .home
        case .mobile: return .mobile
        case .work: return .work
        case .custom: return .custom
        }
    }

    private class func SSKProtoDataMessageContactPhoneTypeUnwrap(_ value: SSKProtoDataMessageContactPhoneType) -> SignalServiceProtos_DataMessage.Contact.Phone.TypeEnum {
        switch value {
        case .home: return .home
        case .mobile: return .mobile
        case .work: return .work
        case .custom: return .custom
        }
    }

    // MARK: - SSKProtoDataMessageContactPhoneBuilder

    @objc public class SSKProtoDataMessageContactPhoneBuilder: NSObject {

        private var proto = SignalServiceProtos_DataMessage.Contact.Phone()

        @objc public override init() {}

        @objc public func setValue(_ valueParam: String) {
            proto.value = valueParam
        }

        @objc public func setType(_ valueParam: SSKProtoDataMessageContactPhoneType) {
            proto.type = SSKProtoDataMessageContactPhoneTypeUnwrap(valueParam)
        }

        @objc public func setLabel(_ valueParam: String) {
            proto.label = valueParam
        }

        @objc public func build() throws -> SSKProtoDataMessageContactPhone {
            return try SSKProtoDataMessageContactPhone.parseProto(proto)
        }

        @objc public func buildSerializedData() throws -> Data {
            return try SSKProtoDataMessageContactPhone.parseProto(proto).serializedData()
        }
    }

    fileprivate let proto: SignalServiceProtos_DataMessage.Contact.Phone

    @objc public var value: String? {
        guard proto.hasValue else {
            return nil
        }
        return proto.value
    }
    @objc public var hasValue: Bool {
        return proto.hasValue
    }

    @objc public var type: SSKProtoDataMessageContactPhoneType {
        return SSKProtoDataMessageContactPhone.SSKProtoDataMessageContactPhoneTypeWrap(proto.type)
    }
    @objc public var hasType: Bool {
        return proto.hasType
    }

    @objc public var label: String? {
        guard proto.hasLabel else {
            return nil
        }
        return proto.label
    }
    @objc public var hasLabel: Bool {
        return proto.hasLabel
    }

    private init(proto: SignalServiceProtos_DataMessage.Contact.Phone) {
        self.proto = proto
    }

    @objc
    public func serializedData() throws -> Data {
        return try self.proto.serializedData()
    }

    @objc public class func parseData(_ serializedData: Data) throws -> SSKProtoDataMessageContactPhone {
        let proto = try SignalServiceProtos_DataMessage.Contact.Phone(serializedData: serializedData)
        return try parseProto(proto)
    }

    fileprivate class func parseProto(_ proto: SignalServiceProtos_DataMessage.Contact.Phone) throws -> SSKProtoDataMessageContactPhone {
        // MARK: - Begin Validation Logic for SSKProtoDataMessageContactPhone -

        // MARK: - End Validation Logic for SSKProtoDataMessageContactPhone -

        let result = SSKProtoDataMessageContactPhone(proto: proto)
        return result
    }
}

#if DEBUG

extension SSKProtoDataMessageContactPhone {
    @objc public func serializedDataIgnoringErrors() -> Data? {
        return try! self.serializedData()
    }
}

extension SSKProtoDataMessageContactPhone.SSKProtoDataMessageContactPhoneBuilder {
    @objc public func buildIgnoringErrors() -> SSKProtoDataMessageContactPhone? {
        return try! self.build()
    }
}

#endif

// MARK: - SSKProtoDataMessageContactEmail

@objc public class SSKProtoDataMessageContactEmail: NSObject {

    // MARK: - SSKProtoDataMessageContactEmailType

    @objc public enum SSKProtoDataMessageContactEmailType: Int32 {
        case home = 1
        case mobile = 2
        case work = 3
        case custom = 4
    }

    private class func SSKProtoDataMessageContactEmailTypeWrap(_ value: SignalServiceProtos_DataMessage.Contact.Email.TypeEnum) -> SSKProtoDataMessageContactEmailType {
        switch value {
        case .home: return .home
        case .mobile: return .mobile
        case .work: return .work
        case .custom: return .custom
        }
    }

    private class func SSKProtoDataMessageContactEmailTypeUnwrap(_ value: SSKProtoDataMessageContactEmailType) -> SignalServiceProtos_DataMessage.Contact.Email.TypeEnum {
        switch value {
        case .home: return .home
        case .mobile: return .mobile
        case .work: return .work
        case .custom: return .custom
        }
    }

    // MARK: - SSKProtoDataMessageContactEmailBuilder

    @objc public class SSKProtoDataMessageContactEmailBuilder: NSObject {

        private var proto = SignalServiceProtos_DataMessage.Contact.Email()

        @objc public override init() {}

        @objc public func setValue(_ valueParam: String) {
            proto.value = valueParam
        }

        @objc public func setType(_ valueParam: SSKProtoDataMessageContactEmailType) {
            proto.type = SSKProtoDataMessageContactEmailTypeUnwrap(valueParam)
        }

        @objc public func setLabel(_ valueParam: String) {
            proto.label = valueParam
        }

        @objc public func build() throws -> SSKProtoDataMessageContactEmail {
            return try SSKProtoDataMessageContactEmail.parseProto(proto)
        }

        @objc public func buildSerializedData() throws -> Data {
            return try SSKProtoDataMessageContactEmail.parseProto(proto).serializedData()
        }
    }

    fileprivate let proto: SignalServiceProtos_DataMessage.Contact.Email

    @objc public var value: String? {
        guard proto.hasValue else {
            return nil
        }
        return proto.value
    }
    @objc public var hasValue: Bool {
        return proto.hasValue
    }

    @objc public var type: SSKProtoDataMessageContactEmailType {
        return SSKProtoDataMessageContactEmail.SSKProtoDataMessageContactEmailTypeWrap(proto.type)
    }
    @objc public var hasType: Bool {
        return proto.hasType
    }

    @objc public var label: String? {
        guard proto.hasLabel else {
            return nil
        }
        return proto.label
    }
    @objc public var hasLabel: Bool {
        return proto.hasLabel
    }

    private init(proto: SignalServiceProtos_DataMessage.Contact.Email) {
        self.proto = proto
    }

    @objc
    public func serializedData() throws -> Data {
        return try self.proto.serializedData()
    }

    @objc public class func parseData(_ serializedData: Data) throws -> SSKProtoDataMessageContactEmail {
        let proto = try SignalServiceProtos_DataMessage.Contact.Email(serializedData: serializedData)
        return try parseProto(proto)
    }

    fileprivate class func parseProto(_ proto: SignalServiceProtos_DataMessage.Contact.Email) throws -> SSKProtoDataMessageContactEmail {
        // MARK: - Begin Validation Logic for SSKProtoDataMessageContactEmail -

        // MARK: - End Validation Logic for SSKProtoDataMessageContactEmail -

        let result = SSKProtoDataMessageContactEmail(proto: proto)
        return result
    }
}

#if DEBUG

extension SSKProtoDataMessageContactEmail {
    @objc public func serializedDataIgnoringErrors() -> Data? {
        return try! self.serializedData()
    }
}

extension SSKProtoDataMessageContactEmail.SSKProtoDataMessageContactEmailBuilder {
    @objc public func buildIgnoringErrors() -> SSKProtoDataMessageContactEmail? {
        return try! self.build()
    }
}

#endif

// MARK: - SSKProtoDataMessageContactPostalAddress

@objc public class SSKProtoDataMessageContactPostalAddress: NSObject {

    // MARK: - SSKProtoDataMessageContactPostalAddressType

    @objc public enum SSKProtoDataMessageContactPostalAddressType: Int32 {
        case home = 1
        case work = 2
        case custom = 3
    }

    private class func SSKProtoDataMessageContactPostalAddressTypeWrap(_ value: SignalServiceProtos_DataMessage.Contact.PostalAddress.TypeEnum) -> SSKProtoDataMessageContactPostalAddressType {
        switch value {
        case .home: return .home
        case .work: return .work
        case .custom: return .custom
        }
    }

    private class func SSKProtoDataMessageContactPostalAddressTypeUnwrap(_ value: SSKProtoDataMessageContactPostalAddressType) -> SignalServiceProtos_DataMessage.Contact.PostalAddress.TypeEnum {
        switch value {
        case .home: return .home
        case .work: return .work
        case .custom: return .custom
        }
    }

    // MARK: - SSKProtoDataMessageContactPostalAddressBuilder

    @objc public class SSKProtoDataMessageContactPostalAddressBuilder: NSObject {

        private var proto = SignalServiceProtos_DataMessage.Contact.PostalAddress()

        @objc public override init() {}

        @objc public func setType(_ valueParam: SSKProtoDataMessageContactPostalAddressType) {
            proto.type = SSKProtoDataMessageContactPostalAddressTypeUnwrap(valueParam)
        }

        @objc public func setLabel(_ valueParam: String) {
            proto.label = valueParam
        }

        @objc public func setStreet(_ valueParam: String) {
            proto.street = valueParam
        }

        @objc public func setPobox(_ valueParam: String) {
            proto.pobox = valueParam
        }

        @objc public func setNeighborhood(_ valueParam: String) {
            proto.neighborhood = valueParam
        }

        @objc public func setCity(_ valueParam: String) {
            proto.city = valueParam
        }

        @objc public func setRegion(_ valueParam: String) {
            proto.region = valueParam
        }

        @objc public func setPostcode(_ valueParam: String) {
            proto.postcode = valueParam
        }

        @objc public func setCountry(_ valueParam: String) {
            proto.country = valueParam
        }

        @objc public func build() throws -> SSKProtoDataMessageContactPostalAddress {
            return try SSKProtoDataMessageContactPostalAddress.parseProto(proto)
        }

        @objc public func buildSerializedData() throws -> Data {
            return try SSKProtoDataMessageContactPostalAddress.parseProto(proto).serializedData()
        }
    }

    fileprivate let proto: SignalServiceProtos_DataMessage.Contact.PostalAddress

    @objc public var type: SSKProtoDataMessageContactPostalAddressType {
        return SSKProtoDataMessageContactPostalAddress.SSKProtoDataMessageContactPostalAddressTypeWrap(proto.type)
    }
    @objc public var hasType: Bool {
        return proto.hasType
    }

    @objc public var label: String? {
        guard proto.hasLabel else {
            return nil
        }
        return proto.label
    }
    @objc public var hasLabel: Bool {
        return proto.hasLabel
    }

    @objc public var street: String? {
        guard proto.hasStreet else {
            return nil
        }
        return proto.street
    }
    @objc public var hasStreet: Bool {
        return proto.hasStreet
    }

    @objc public var pobox: String? {
        guard proto.hasPobox else {
            return nil
        }
        return proto.pobox
    }
    @objc public var hasPobox: Bool {
        return proto.hasPobox
    }

    @objc public var neighborhood: String? {
        guard proto.hasNeighborhood else {
            return nil
        }
        return proto.neighborhood
    }
    @objc public var hasNeighborhood: Bool {
        return proto.hasNeighborhood
    }

    @objc public var city: String? {
        guard proto.hasCity else {
            return nil
        }
        return proto.city
    }
    @objc public var hasCity: Bool {
        return proto.hasCity
    }

    @objc public var region: String? {
        guard proto.hasRegion else {
            return nil
        }
        return proto.region
    }
    @objc public var hasRegion: Bool {
        return proto.hasRegion
    }

    @objc public var postcode: String? {
        guard proto.hasPostcode else {
            return nil
        }
        return proto.postcode
    }
    @objc public var hasPostcode: Bool {
        return proto.hasPostcode
    }

    @objc public var country: String? {
        guard proto.hasCountry else {
            return nil
        }
        return proto.country
    }
    @objc public var hasCountry: Bool {
        return proto.hasCountry
    }

    private init(proto: SignalServiceProtos_DataMessage.Contact.PostalAddress) {
        self.proto = proto
    }

    @objc
    public func serializedData() throws -> Data {
        return try self.proto.serializedData()
    }

    @objc public class func parseData(_ serializedData: Data) throws -> SSKProtoDataMessageContactPostalAddress {
        let proto = try SignalServiceProtos_DataMessage.Contact.PostalAddress(serializedData: serializedData)
        return try parseProto(proto)
    }

    fileprivate class func parseProto(_ proto: SignalServiceProtos_DataMessage.Contact.PostalAddress) throws -> SSKProtoDataMessageContactPostalAddress {
        // MARK: - Begin Validation Logic for SSKProtoDataMessageContactPostalAddress -

        // MARK: - End Validation Logic for SSKProtoDataMessageContactPostalAddress -

        let result = SSKProtoDataMessageContactPostalAddress(proto: proto)
        return result
    }
}

#if DEBUG

extension SSKProtoDataMessageContactPostalAddress {
    @objc public func serializedDataIgnoringErrors() -> Data? {
        return try! self.serializedData()
    }
}

extension SSKProtoDataMessageContactPostalAddress.SSKProtoDataMessageContactPostalAddressBuilder {
    @objc public func buildIgnoringErrors() -> SSKProtoDataMessageContactPostalAddress? {
        return try! self.build()
    }
}

#endif

// MARK: - SSKProtoDataMessageContactAvatar

@objc public class SSKProtoDataMessageContactAvatar: NSObject {

    // MARK: - SSKProtoDataMessageContactAvatarBuilder

    @objc public class SSKProtoDataMessageContactAvatarBuilder: NSObject {

        private var proto = SignalServiceProtos_DataMessage.Contact.Avatar()

        @objc public override init() {}

        @objc public func setAvatar(_ valueParam: SSKProtoAttachmentPointer) {
            proto.avatar = valueParam.proto
        }

        @objc public func setIsProfile(_ valueParam: Bool) {
            proto.isProfile = valueParam
        }

        @objc public func build() throws -> SSKProtoDataMessageContactAvatar {
            return try SSKProtoDataMessageContactAvatar.parseProto(proto)
        }

        @objc public func buildSerializedData() throws -> Data {
            return try SSKProtoDataMessageContactAvatar.parseProto(proto).serializedData()
        }
    }

    fileprivate let proto: SignalServiceProtos_DataMessage.Contact.Avatar

    @objc public let avatar: SSKProtoAttachmentPointer?

    @objc public var isProfile: Bool {
        return proto.isProfile
    }
    @objc public var hasIsProfile: Bool {
        return proto.hasIsProfile
    }

    private init(proto: SignalServiceProtos_DataMessage.Contact.Avatar,
                 avatar: SSKProtoAttachmentPointer?) {
        self.proto = proto
        self.avatar = avatar
    }

    @objc
    public func serializedData() throws -> Data {
        return try self.proto.serializedData()
    }

    @objc public class func parseData(_ serializedData: Data) throws -> SSKProtoDataMessageContactAvatar {
        let proto = try SignalServiceProtos_DataMessage.Contact.Avatar(serializedData: serializedData)
        return try parseProto(proto)
    }

    fileprivate class func parseProto(_ proto: SignalServiceProtos_DataMessage.Contact.Avatar) throws -> SSKProtoDataMessageContactAvatar {
        var avatar: SSKProtoAttachmentPointer? = nil
        if proto.hasAvatar {
            avatar = try SSKProtoAttachmentPointer.parseProto(proto.avatar)
        }

        // MARK: - Begin Validation Logic for SSKProtoDataMessageContactAvatar -

        // MARK: - End Validation Logic for SSKProtoDataMessageContactAvatar -

        let result = SSKProtoDataMessageContactAvatar(proto: proto,
                                                      avatar: avatar)
        return result
    }
}

#if DEBUG

extension SSKProtoDataMessageContactAvatar {
    @objc public func serializedDataIgnoringErrors() -> Data? {
        return try! self.serializedData()
    }
}

extension SSKProtoDataMessageContactAvatar.SSKProtoDataMessageContactAvatarBuilder {
    @objc public func buildIgnoringErrors() -> SSKProtoDataMessageContactAvatar? {
        return try! self.build()
    }
}

#endif

// MARK: - SSKProtoDataMessageContact

@objc public class SSKProtoDataMessageContact: NSObject {

    // MARK: - SSKProtoDataMessageContactBuilder

    @objc public class SSKProtoDataMessageContactBuilder: NSObject {

        private var proto = SignalServiceProtos_DataMessage.Contact()

        @objc public override init() {}

        @objc public func setName(_ valueParam: SSKProtoDataMessageContactName) {
            proto.name = valueParam.proto
        }

        @objc public func addNumber(_ valueParam: SSKProtoDataMessageContactPhone) {
            var items = proto.number
            items.append(valueParam.proto)
            proto.number = items
        }

        @objc public func setNumber(_ wrappedItems: [SSKProtoDataMessageContactPhone]) {
            proto.number = wrappedItems.map { $0.proto }
        }

        @objc public func addEmail(_ valueParam: SSKProtoDataMessageContactEmail) {
            var items = proto.email
            items.append(valueParam.proto)
            proto.email = items
        }

        @objc public func setEmail(_ wrappedItems: [SSKProtoDataMessageContactEmail]) {
            proto.email = wrappedItems.map { $0.proto }
        }

        @objc public func addAddress(_ valueParam: SSKProtoDataMessageContactPostalAddress) {
            var items = proto.address
            items.append(valueParam.proto)
            proto.address = items
        }

        @objc public func setAddress(_ wrappedItems: [SSKProtoDataMessageContactPostalAddress]) {
            proto.address = wrappedItems.map { $0.proto }
        }

        @objc public func setAvatar(_ valueParam: SSKProtoDataMessageContactAvatar) {
            proto.avatar = valueParam.proto
        }

        @objc public func setOrganization(_ valueParam: String) {
            proto.organization = valueParam
        }

        @objc public func build() throws -> SSKProtoDataMessageContact {
            return try SSKProtoDataMessageContact.parseProto(proto)
        }

        @objc public func buildSerializedData() throws -> Data {
            return try SSKProtoDataMessageContact.parseProto(proto).serializedData()
        }
    }

    fileprivate let proto: SignalServiceProtos_DataMessage.Contact

    @objc public let name: SSKProtoDataMessageContactName?

    @objc public let number: [SSKProtoDataMessageContactPhone]

    @objc public let email: [SSKProtoDataMessageContactEmail]

    @objc public let address: [SSKProtoDataMessageContactPostalAddress]

    @objc public let avatar: SSKProtoDataMessageContactAvatar?

    @objc public var organization: String? {
        guard proto.hasOrganization else {
            return nil
        }
        return proto.organization
    }
    @objc public var hasOrganization: Bool {
        return proto.hasOrganization
    }

    private init(proto: SignalServiceProtos_DataMessage.Contact,
                 name: SSKProtoDataMessageContactName?,
                 number: [SSKProtoDataMessageContactPhone],
                 email: [SSKProtoDataMessageContactEmail],
                 address: [SSKProtoDataMessageContactPostalAddress],
                 avatar: SSKProtoDataMessageContactAvatar?) {
        self.proto = proto
        self.name = name
        self.number = number
        self.email = email
        self.address = address
        self.avatar = avatar
    }

    @objc
    public func serializedData() throws -> Data {
        return try self.proto.serializedData()
    }

    @objc public class func parseData(_ serializedData: Data) throws -> SSKProtoDataMessageContact {
        let proto = try SignalServiceProtos_DataMessage.Contact(serializedData: serializedData)
        return try parseProto(proto)
    }

    fileprivate class func parseProto(_ proto: SignalServiceProtos_DataMessage.Contact) throws -> SSKProtoDataMessageContact {
        var name: SSKProtoDataMessageContactName? = nil
        if proto.hasName {
            name = try SSKProtoDataMessageContactName.parseProto(proto.name)
        }

        var number: [SSKProtoDataMessageContactPhone] = []
        number = try proto.number.map { try SSKProtoDataMessageContactPhone.parseProto($0) }

        var email: [SSKProtoDataMessageContactEmail] = []
        email = try proto.email.map { try SSKProtoDataMessageContactEmail.parseProto($0) }

        var address: [SSKProtoDataMessageContactPostalAddress] = []
        address = try proto.address.map { try SSKProtoDataMessageContactPostalAddress.parseProto($0) }

        var avatar: SSKProtoDataMessageContactAvatar? = nil
        if proto.hasAvatar {
            avatar = try SSKProtoDataMessageContactAvatar.parseProto(proto.avatar)
        }

        // MARK: - Begin Validation Logic for SSKProtoDataMessageContact -

        // MARK: - End Validation Logic for SSKProtoDataMessageContact -

        let result = SSKProtoDataMessageContact(proto: proto,
                                                name: name,
                                                number: number,
                                                email: email,
                                                address: address,
                                                avatar: avatar)
        return result
    }
}

#if DEBUG

extension SSKProtoDataMessageContact {
    @objc public func serializedDataIgnoringErrors() -> Data? {
        return try! self.serializedData()
    }
}

extension SSKProtoDataMessageContact.SSKProtoDataMessageContactBuilder {
    @objc public func buildIgnoringErrors() -> SSKProtoDataMessageContact? {
        return try! self.build()
    }
}

#endif

// MARK: - SSKProtoDataMessage

@objc public class SSKProtoDataMessage: NSObject {

    // MARK: - SSKProtoDataMessageFlags

    @objc public enum SSKProtoDataMessageFlags: Int32 {
        case endSession = 1
        case expirationTimerUpdate = 2
        case profileKeyUpdate = 4
    }

    private class func SSKProtoDataMessageFlagsWrap(_ value: SignalServiceProtos_DataMessage.Flags) -> SSKProtoDataMessageFlags {
        switch value {
        case .endSession: return .endSession
        case .expirationTimerUpdate: return .expirationTimerUpdate
        case .profileKeyUpdate: return .profileKeyUpdate
        }
    }

    private class func SSKProtoDataMessageFlagsUnwrap(_ value: SSKProtoDataMessageFlags) -> SignalServiceProtos_DataMessage.Flags {
        switch value {
        case .endSession: return .endSession
        case .expirationTimerUpdate: return .expirationTimerUpdate
        case .profileKeyUpdate: return .profileKeyUpdate
        }
    }

    // MARK: - SSKProtoDataMessageBuilder

    @objc public class SSKProtoDataMessageBuilder: NSObject {

        private var proto = SignalServiceProtos_DataMessage()

        @objc public override init() {}

        @objc public func setBody(_ valueParam: String) {
            proto.body = valueParam
        }

        @objc public func addAttachments(_ valueParam: SSKProtoAttachmentPointer) {
            var items = proto.attachments
            items.append(valueParam.proto)
            proto.attachments = items
        }

        @objc public func setAttachments(_ wrappedItems: [SSKProtoAttachmentPointer]) {
            proto.attachments = wrappedItems.map { $0.proto }
        }

        @objc public func setGroup(_ valueParam: SSKProtoGroupContext) {
            proto.group = valueParam.proto
        }

        @objc public func setFlags(_ valueParam: UInt32) {
            proto.flags = valueParam
        }

        @objc public func setExpireTimer(_ valueParam: UInt32) {
            proto.expireTimer = valueParam
        }

        @objc public func setProfileKey(_ valueParam: Data) {
            proto.profileKey = valueParam
        }

        @objc public func setTimestamp(_ valueParam: UInt64) {
            proto.timestamp = valueParam
        }

        @objc public func setQuote(_ valueParam: SSKProtoDataMessageQuote) {
            proto.quote = valueParam.proto
        }

        @objc public func addContact(_ valueParam: SSKProtoDataMessageContact) {
            var items = proto.contact
            items.append(valueParam.proto)
            proto.contact = items
        }

        @objc public func setContact(_ wrappedItems: [SSKProtoDataMessageContact]) {
            proto.contact = wrappedItems.map { $0.proto }
        }

        @objc public func build() throws -> SSKProtoDataMessage {
            return try SSKProtoDataMessage.parseProto(proto)
        }

        @objc public func buildSerializedData() throws -> Data {
            return try SSKProtoDataMessage.parseProto(proto).serializedData()
        }
    }

    fileprivate let proto: SignalServiceProtos_DataMessage

    @objc public let attachments: [SSKProtoAttachmentPointer]

    @objc public let group: SSKProtoGroupContext?

    @objc public let quote: SSKProtoDataMessageQuote?

    @objc public let contact: [SSKProtoDataMessageContact]

    @objc public var body: String? {
        guard proto.hasBody else {
            return nil
        }
        return proto.body
    }
    @objc public var hasBody: Bool {
        return proto.hasBody
    }

    @objc public var flags: UInt32 {
        return proto.flags
    }
    @objc public var hasFlags: Bool {
        return proto.hasFlags
    }

    @objc public var expireTimer: UInt32 {
        return proto.expireTimer
    }
    @objc public var hasExpireTimer: Bool {
        return proto.hasExpireTimer
    }

    @objc public var profileKey: Data? {
        guard proto.hasProfileKey else {
            return nil
        }
        return proto.profileKey
    }
    @objc public var hasProfileKey: Bool {
        return proto.hasProfileKey
    }

    @objc public var timestamp: UInt64 {
        return proto.timestamp
    }
    @objc public var hasTimestamp: Bool {
        return proto.hasTimestamp
    }

    private init(proto: SignalServiceProtos_DataMessage,
                 attachments: [SSKProtoAttachmentPointer],
                 group: SSKProtoGroupContext?,
                 quote: SSKProtoDataMessageQuote?,
                 contact: [SSKProtoDataMessageContact]) {
        self.proto = proto
        self.attachments = attachments
        self.group = group
        self.quote = quote
        self.contact = contact
    }

    @objc
    public func serializedData() throws -> Data {
        return try self.proto.serializedData()
    }

    @objc public class func parseData(_ serializedData: Data) throws -> SSKProtoDataMessage {
        let proto = try SignalServiceProtos_DataMessage(serializedData: serializedData)
        return try parseProto(proto)
    }

    fileprivate class func parseProto(_ proto: SignalServiceProtos_DataMessage) throws -> SSKProtoDataMessage {
        var attachments: [SSKProtoAttachmentPointer] = []
        attachments = try proto.attachments.map { try SSKProtoAttachmentPointer.parseProto($0) }

        var group: SSKProtoGroupContext? = nil
        if proto.hasGroup {
            group = try SSKProtoGroupContext.parseProto(proto.group)
        }

        var quote: SSKProtoDataMessageQuote? = nil
        if proto.hasQuote {
            quote = try SSKProtoDataMessageQuote.parseProto(proto.quote)
        }

        var contact: [SSKProtoDataMessageContact] = []
        contact = try proto.contact.map { try SSKProtoDataMessageContact.parseProto($0) }

        // MARK: - Begin Validation Logic for SSKProtoDataMessage -

        // MARK: - End Validation Logic for SSKProtoDataMessage -

        let result = SSKProtoDataMessage(proto: proto,
                                         attachments: attachments,
                                         group: group,
                                         quote: quote,
                                         contact: contact)
        return result
    }
}

#if DEBUG

extension SSKProtoDataMessage {
    @objc public func serializedDataIgnoringErrors() -> Data? {
        return try! self.serializedData()
    }
}

extension SSKProtoDataMessage.SSKProtoDataMessageBuilder {
    @objc public func buildIgnoringErrors() -> SSKProtoDataMessage? {
        return try! self.build()
    }
}

#endif

// MARK: - SSKProtoNullMessage

@objc public class SSKProtoNullMessage: NSObject {

    // MARK: - SSKProtoNullMessageBuilder

    @objc public class SSKProtoNullMessageBuilder: NSObject {

        private var proto = SignalServiceProtos_NullMessage()

        @objc public override init() {}

        @objc public func setPadding(_ valueParam: Data) {
            proto.padding = valueParam
        }

        @objc public func build() throws -> SSKProtoNullMessage {
            return try SSKProtoNullMessage.parseProto(proto)
        }

        @objc public func buildSerializedData() throws -> Data {
            return try SSKProtoNullMessage.parseProto(proto).serializedData()
        }
    }

    fileprivate let proto: SignalServiceProtos_NullMessage

    @objc public var padding: Data? {
        guard proto.hasPadding else {
            return nil
        }
        return proto.padding
    }
    @objc public var hasPadding: Bool {
        return proto.hasPadding
    }

    private init(proto: SignalServiceProtos_NullMessage) {
        self.proto = proto
    }

    @objc
    public func serializedData() throws -> Data {
        return try self.proto.serializedData()
    }

    @objc public class func parseData(_ serializedData: Data) throws -> SSKProtoNullMessage {
        let proto = try SignalServiceProtos_NullMessage(serializedData: serializedData)
        return try parseProto(proto)
    }

    fileprivate class func parseProto(_ proto: SignalServiceProtos_NullMessage) throws -> SSKProtoNullMessage {
        // MARK: - Begin Validation Logic for SSKProtoNullMessage -

        // MARK: - End Validation Logic for SSKProtoNullMessage -

        let result = SSKProtoNullMessage(proto: proto)
        return result
    }
}

#if DEBUG

extension SSKProtoNullMessage {
    @objc public func serializedDataIgnoringErrors() -> Data? {
        return try! self.serializedData()
    }
}

extension SSKProtoNullMessage.SSKProtoNullMessageBuilder {
    @objc public func buildIgnoringErrors() -> SSKProtoNullMessage? {
        return try! self.build()
    }
}

#endif

// MARK: - SSKProtoReceiptMessage

@objc public class SSKProtoReceiptMessage: NSObject {

    // MARK: - SSKProtoReceiptMessageType

    @objc public enum SSKProtoReceiptMessageType: Int32 {
        case delivery = 0
        case read = 1
    }

    private class func SSKProtoReceiptMessageTypeWrap(_ value: SignalServiceProtos_ReceiptMessage.TypeEnum) -> SSKProtoReceiptMessageType {
        switch value {
        case .delivery: return .delivery
        case .read: return .read
        }
    }

    private class func SSKProtoReceiptMessageTypeUnwrap(_ value: SSKProtoReceiptMessageType) -> SignalServiceProtos_ReceiptMessage.TypeEnum {
        switch value {
        case .delivery: return .delivery
        case .read: return .read
        }
    }

    // MARK: - SSKProtoReceiptMessageBuilder

    @objc public class SSKProtoReceiptMessageBuilder: NSObject {

        private var proto = SignalServiceProtos_ReceiptMessage()

        @objc public override init() {}

        // Initializer for required fields
        @objc public init(type: SSKProtoReceiptMessageType) {
            super.init()

            setType(type)
        }

        @objc public func setType(_ valueParam: SSKProtoReceiptMessageType) {
            proto.type = SSKProtoReceiptMessageTypeUnwrap(valueParam)
        }

        @objc public func addTimestamp(_ valueParam: UInt64) {
            var items = proto.timestamp
            items.append(valueParam)
            proto.timestamp = items
        }

        @objc public func setTimestamp(_ wrappedItems: [UInt64]) {
            proto.timestamp = wrappedItems
        }

        @objc public func build() throws -> SSKProtoReceiptMessage {
            return try SSKProtoReceiptMessage.parseProto(proto)
        }

        @objc public func buildSerializedData() throws -> Data {
            return try SSKProtoReceiptMessage.parseProto(proto).serializedData()
        }
    }

    fileprivate let proto: SignalServiceProtos_ReceiptMessage

    @objc public let type: SSKProtoReceiptMessageType

    @objc public var timestamp: [UInt64] {
        return proto.timestamp
    }

    private init(proto: SignalServiceProtos_ReceiptMessage,
                 type: SSKProtoReceiptMessageType) {
        self.proto = proto
        self.type = type
    }

    @objc
    public func serializedData() throws -> Data {
        return try self.proto.serializedData()
    }

    @objc public class func parseData(_ serializedData: Data) throws -> SSKProtoReceiptMessage {
        let proto = try SignalServiceProtos_ReceiptMessage(serializedData: serializedData)
        return try parseProto(proto)
    }

    fileprivate class func parseProto(_ proto: SignalServiceProtos_ReceiptMessage) throws -> SSKProtoReceiptMessage {
        guard proto.hasType else {
            throw SSKProtoError.invalidProtobuf(description: "\(logTag) missing required field: type")
        }
        let type = SSKProtoReceiptMessageTypeWrap(proto.type)

        // MARK: - Begin Validation Logic for SSKProtoReceiptMessage -

        // MARK: - End Validation Logic for SSKProtoReceiptMessage -

        let result = SSKProtoReceiptMessage(proto: proto,
                                            type: type)
        return result
    }
}

#if DEBUG

extension SSKProtoReceiptMessage {
    @objc public func serializedDataIgnoringErrors() -> Data? {
        return try! self.serializedData()
    }
}

extension SSKProtoReceiptMessage.SSKProtoReceiptMessageBuilder {
    @objc public func buildIgnoringErrors() -> SSKProtoReceiptMessage? {
        return try! self.build()
    }
}

#endif

// MARK: - SSKProtoVerified

@objc public class SSKProtoVerified: NSObject {

    // MARK: - SSKProtoVerifiedState

    @objc public enum SSKProtoVerifiedState: Int32 {
        case `default` = 0
        case verified = 1
        case unverified = 2
    }

    private class func SSKProtoVerifiedStateWrap(_ value: SignalServiceProtos_Verified.State) -> SSKProtoVerifiedState {
        switch value {
        case .default: return .default
        case .verified: return .verified
        case .unverified: return .unverified
        }
    }

    private class func SSKProtoVerifiedStateUnwrap(_ value: SSKProtoVerifiedState) -> SignalServiceProtos_Verified.State {
        switch value {
        case .default: return .default
        case .verified: return .verified
        case .unverified: return .unverified
        }
    }

    // MARK: - SSKProtoVerifiedBuilder

    @objc public class SSKProtoVerifiedBuilder: NSObject {

        private var proto = SignalServiceProtos_Verified()

        @objc public override init() {}

        // Initializer for required fields
        @objc public init(destination: String) {
            super.init()

            setDestination(destination)
        }

        @objc public func setDestination(_ valueParam: String) {
            proto.destination = valueParam
        }

        @objc public func setIdentityKey(_ valueParam: Data) {
            proto.identityKey = valueParam
        }

        @objc public func setState(_ valueParam: SSKProtoVerifiedState) {
            proto.state = SSKProtoVerifiedStateUnwrap(valueParam)
        }

        @objc public func setNullMessage(_ valueParam: Data) {
            proto.nullMessage = valueParam
        }

        @objc public func build() throws -> SSKProtoVerified {
            return try SSKProtoVerified.parseProto(proto)
        }

        @objc public func buildSerializedData() throws -> Data {
            return try SSKProtoVerified.parseProto(proto).serializedData()
        }
    }

    fileprivate let proto: SignalServiceProtos_Verified

    @objc public let destination: String

    @objc public var identityKey: Data? {
        guard proto.hasIdentityKey else {
            return nil
        }
        return proto.identityKey
    }
    @objc public var hasIdentityKey: Bool {
        return proto.hasIdentityKey
    }

    @objc public var state: SSKProtoVerifiedState {
        return SSKProtoVerified.SSKProtoVerifiedStateWrap(proto.state)
    }
    @objc public var hasState: Bool {
        return proto.hasState
    }

    @objc public var nullMessage: Data? {
        guard proto.hasNullMessage else {
            return nil
        }
        return proto.nullMessage
    }
    @objc public var hasNullMessage: Bool {
        return proto.hasNullMessage
    }

    private init(proto: SignalServiceProtos_Verified,
                 destination: String) {
        self.proto = proto
        self.destination = destination
    }

    @objc
    public func serializedData() throws -> Data {
        return try self.proto.serializedData()
    }

    @objc public class func parseData(_ serializedData: Data) throws -> SSKProtoVerified {
        let proto = try SignalServiceProtos_Verified(serializedData: serializedData)
        return try parseProto(proto)
    }

    fileprivate class func parseProto(_ proto: SignalServiceProtos_Verified) throws -> SSKProtoVerified {
        guard proto.hasDestination else {
            throw SSKProtoError.invalidProtobuf(description: "\(logTag) missing required field: destination")
        }
        let destination = proto.destination

        // MARK: - Begin Validation Logic for SSKProtoVerified -

        // MARK: - End Validation Logic for SSKProtoVerified -

        let result = SSKProtoVerified(proto: proto,
                                      destination: destination)
        return result
    }
}

#if DEBUG

extension SSKProtoVerified {
    @objc public func serializedDataIgnoringErrors() -> Data? {
        return try! self.serializedData()
    }
}

extension SSKProtoVerified.SSKProtoVerifiedBuilder {
    @objc public func buildIgnoringErrors() -> SSKProtoVerified? {
        return try! self.build()
    }
}

#endif

// MARK: - SSKProtoSyncMessageSent

@objc public class SSKProtoSyncMessageSent: NSObject {

    // MARK: - SSKProtoSyncMessageSentBuilder

    @objc public class SSKProtoSyncMessageSentBuilder: NSObject {

        private var proto = SignalServiceProtos_SyncMessage.Sent()

        @objc public override init() {}

        @objc public func setDestination(_ valueParam: String) {
            proto.destination = valueParam
        }

        @objc public func setTimestamp(_ valueParam: UInt64) {
            proto.timestamp = valueParam
        }

        @objc public func setMessage(_ valueParam: SSKProtoDataMessage) {
            proto.message = valueParam.proto
        }

        @objc public func setExpirationStartTimestamp(_ valueParam: UInt64) {
            proto.expirationStartTimestamp = valueParam
        }

        @objc public func build() throws -> SSKProtoSyncMessageSent {
            return try SSKProtoSyncMessageSent.parseProto(proto)
        }

        @objc public func buildSerializedData() throws -> Data {
            return try SSKProtoSyncMessageSent.parseProto(proto).serializedData()
        }
    }

    fileprivate let proto: SignalServiceProtos_SyncMessage.Sent

    @objc public let message: SSKProtoDataMessage?

    @objc public var destination: String? {
        guard proto.hasDestination else {
            return nil
        }
        return proto.destination
    }
    @objc public var hasDestination: Bool {
        return proto.hasDestination
    }

    @objc public var timestamp: UInt64 {
        return proto.timestamp
    }
    @objc public var hasTimestamp: Bool {
        return proto.hasTimestamp
    }

    @objc public var expirationStartTimestamp: UInt64 {
        return proto.expirationStartTimestamp
    }
    @objc public var hasExpirationStartTimestamp: Bool {
        return proto.hasExpirationStartTimestamp
    }

    private init(proto: SignalServiceProtos_SyncMessage.Sent,
                 message: SSKProtoDataMessage?) {
        self.proto = proto
        self.message = message
    }

    @objc
    public func serializedData() throws -> Data {
        return try self.proto.serializedData()
    }

    @objc public class func parseData(_ serializedData: Data) throws -> SSKProtoSyncMessageSent {
        let proto = try SignalServiceProtos_SyncMessage.Sent(serializedData: serializedData)
        return try parseProto(proto)
    }

    fileprivate class func parseProto(_ proto: SignalServiceProtos_SyncMessage.Sent) throws -> SSKProtoSyncMessageSent {
        var message: SSKProtoDataMessage? = nil
        if proto.hasMessage {
            message = try SSKProtoDataMessage.parseProto(proto.message)
        }

        // MARK: - Begin Validation Logic for SSKProtoSyncMessageSent -

        // MARK: - End Validation Logic for SSKProtoSyncMessageSent -

        let result = SSKProtoSyncMessageSent(proto: proto,
                                             message: message)
        return result
    }
}

#if DEBUG

extension SSKProtoSyncMessageSent {
    @objc public func serializedDataIgnoringErrors() -> Data? {
        return try! self.serializedData()
    }
}

extension SSKProtoSyncMessageSent.SSKProtoSyncMessageSentBuilder {
    @objc public func buildIgnoringErrors() -> SSKProtoSyncMessageSent? {
        return try! self.build()
    }
}

#endif

// MARK: - SSKProtoSyncMessageContacts

@objc public class SSKProtoSyncMessageContacts: NSObject {

    // MARK: - SSKProtoSyncMessageContactsBuilder

    @objc public class SSKProtoSyncMessageContactsBuilder: NSObject {

        private var proto = SignalServiceProtos_SyncMessage.Contacts()

        @objc public override init() {}

        // Initializer for required fields
        @objc public init(blob: SSKProtoAttachmentPointer) {
            super.init()

            setBlob(blob)
        }

        @objc public func setBlob(_ valueParam: SSKProtoAttachmentPointer) {
            proto.blob = valueParam.proto
        }

        @objc public func setIsComplete(_ valueParam: Bool) {
            proto.isComplete = valueParam
        }

        @objc public func build() throws -> SSKProtoSyncMessageContacts {
            return try SSKProtoSyncMessageContacts.parseProto(proto)
        }

        @objc public func buildSerializedData() throws -> Data {
            return try SSKProtoSyncMessageContacts.parseProto(proto).serializedData()
        }
    }

    fileprivate let proto: SignalServiceProtos_SyncMessage.Contacts

    @objc public let blob: SSKProtoAttachmentPointer

    @objc public var isComplete: Bool {
        return proto.isComplete
    }
    @objc public var hasIsComplete: Bool {
        return proto.hasIsComplete
    }

    private init(proto: SignalServiceProtos_SyncMessage.Contacts,
                 blob: SSKProtoAttachmentPointer) {
        self.proto = proto
        self.blob = blob
    }

    @objc
    public func serializedData() throws -> Data {
        return try self.proto.serializedData()
    }

    @objc public class func parseData(_ serializedData: Data) throws -> SSKProtoSyncMessageContacts {
        let proto = try SignalServiceProtos_SyncMessage.Contacts(serializedData: serializedData)
        return try parseProto(proto)
    }

    fileprivate class func parseProto(_ proto: SignalServiceProtos_SyncMessage.Contacts) throws -> SSKProtoSyncMessageContacts {
        guard proto.hasBlob else {
            throw SSKProtoError.invalidProtobuf(description: "\(logTag) missing required field: blob")
        }
        let blob = try SSKProtoAttachmentPointer.parseProto(proto.blob)

        // MARK: - Begin Validation Logic for SSKProtoSyncMessageContacts -

        // MARK: - End Validation Logic for SSKProtoSyncMessageContacts -

        let result = SSKProtoSyncMessageContacts(proto: proto,
                                                 blob: blob)
        return result
    }
}

#if DEBUG

extension SSKProtoSyncMessageContacts {
    @objc public func serializedDataIgnoringErrors() -> Data? {
        return try! self.serializedData()
    }
}

extension SSKProtoSyncMessageContacts.SSKProtoSyncMessageContactsBuilder {
    @objc public func buildIgnoringErrors() -> SSKProtoSyncMessageContacts? {
        return try! self.build()
    }
}

#endif

// MARK: - SSKProtoSyncMessageGroups

@objc public class SSKProtoSyncMessageGroups: NSObject {

    // MARK: - SSKProtoSyncMessageGroupsBuilder

    @objc public class SSKProtoSyncMessageGroupsBuilder: NSObject {

        private var proto = SignalServiceProtos_SyncMessage.Groups()

        @objc public override init() {}

        @objc public func setBlob(_ valueParam: SSKProtoAttachmentPointer) {
            proto.blob = valueParam.proto
        }

        @objc public func build() throws -> SSKProtoSyncMessageGroups {
            return try SSKProtoSyncMessageGroups.parseProto(proto)
        }

        @objc public func buildSerializedData() throws -> Data {
            return try SSKProtoSyncMessageGroups.parseProto(proto).serializedData()
        }
    }

    fileprivate let proto: SignalServiceProtos_SyncMessage.Groups

    @objc public let blob: SSKProtoAttachmentPointer?

    private init(proto: SignalServiceProtos_SyncMessage.Groups,
                 blob: SSKProtoAttachmentPointer?) {
        self.proto = proto
        self.blob = blob
    }

    @objc
    public func serializedData() throws -> Data {
        return try self.proto.serializedData()
    }

    @objc public class func parseData(_ serializedData: Data) throws -> SSKProtoSyncMessageGroups {
        let proto = try SignalServiceProtos_SyncMessage.Groups(serializedData: serializedData)
        return try parseProto(proto)
    }

    fileprivate class func parseProto(_ proto: SignalServiceProtos_SyncMessage.Groups) throws -> SSKProtoSyncMessageGroups {
        var blob: SSKProtoAttachmentPointer? = nil
        if proto.hasBlob {
            blob = try SSKProtoAttachmentPointer.parseProto(proto.blob)
        }

        // MARK: - Begin Validation Logic for SSKProtoSyncMessageGroups -

        // MARK: - End Validation Logic for SSKProtoSyncMessageGroups -

        let result = SSKProtoSyncMessageGroups(proto: proto,
                                               blob: blob)
        return result
    }
}

#if DEBUG

extension SSKProtoSyncMessageGroups {
    @objc public func serializedDataIgnoringErrors() -> Data? {
        return try! self.serializedData()
    }
}

extension SSKProtoSyncMessageGroups.SSKProtoSyncMessageGroupsBuilder {
    @objc public func buildIgnoringErrors() -> SSKProtoSyncMessageGroups? {
        return try! self.build()
    }
}

#endif

// MARK: - SSKProtoSyncMessageBlocked

@objc public class SSKProtoSyncMessageBlocked: NSObject {

    // MARK: - SSKProtoSyncMessageBlockedBuilder

    @objc public class SSKProtoSyncMessageBlockedBuilder: NSObject {

        private var proto = SignalServiceProtos_SyncMessage.Blocked()

        @objc public override init() {}

        @objc public func addNumbers(_ valueParam: String) {
            var items = proto.numbers
            items.append(valueParam)
            proto.numbers = items
        }

        @objc public func setNumbers(_ wrappedItems: [String]) {
            proto.numbers = wrappedItems
        }

<<<<<<< HEAD
=======
        @objc public func addGroupIds(_ valueParam: Data) {
            var items = proto.groupIds
            items.append(valueParam)
            proto.groupIds = items
        }

        @objc public func setGroupIds(_ wrappedItems: [Data]) {
            proto.groupIds = wrappedItems
        }

        // NOTE: This method is intended for debugging purposes only.
        @objc public func buildIgnoringErrors() -> SSKProtoSyncMessageBlocked? {
            guard _isDebugAssertConfiguration() else {
                return nil
            }

            return try! self.build()
        }

>>>>>>> e7f9598e
        @objc public func build() throws -> SSKProtoSyncMessageBlocked {
            return try SSKProtoSyncMessageBlocked.parseProto(proto)
        }

        @objc public func buildSerializedData() throws -> Data {
            return try SSKProtoSyncMessageBlocked.parseProto(proto).serializedData()
        }
    }

    fileprivate let proto: SignalServiceProtos_SyncMessage.Blocked

    @objc public var numbers: [String] {
        return proto.numbers
    }

    @objc public var groupIds: [Data] {
        return proto.groupIds
    }

    private init(proto: SignalServiceProtos_SyncMessage.Blocked) {
        self.proto = proto
    }

    @objc
    public func serializedData() throws -> Data {
        return try self.proto.serializedData()
    }

    @objc public class func parseData(_ serializedData: Data) throws -> SSKProtoSyncMessageBlocked {
        let proto = try SignalServiceProtos_SyncMessage.Blocked(serializedData: serializedData)
        return try parseProto(proto)
    }

    fileprivate class func parseProto(_ proto: SignalServiceProtos_SyncMessage.Blocked) throws -> SSKProtoSyncMessageBlocked {
        // MARK: - Begin Validation Logic for SSKProtoSyncMessageBlocked -

        // MARK: - End Validation Logic for SSKProtoSyncMessageBlocked -

        let result = SSKProtoSyncMessageBlocked(proto: proto)
        return result
    }
}

#if DEBUG

extension SSKProtoSyncMessageBlocked {
    @objc public func serializedDataIgnoringErrors() -> Data? {
        return try! self.serializedData()
    }
}

extension SSKProtoSyncMessageBlocked.SSKProtoSyncMessageBlockedBuilder {
    @objc public func buildIgnoringErrors() -> SSKProtoSyncMessageBlocked? {
        return try! self.build()
    }
}

#endif

// MARK: - SSKProtoSyncMessageRequest

@objc public class SSKProtoSyncMessageRequest: NSObject {

    // MARK: - SSKProtoSyncMessageRequestType

    @objc public enum SSKProtoSyncMessageRequestType: Int32 {
        case unknown = 0
        case contacts = 1
        case groups = 2
        case blocked = 3
        case configuration = 4
    }

    private class func SSKProtoSyncMessageRequestTypeWrap(_ value: SignalServiceProtos_SyncMessage.Request.TypeEnum) -> SSKProtoSyncMessageRequestType {
        switch value {
        case .unknown: return .unknown
        case .contacts: return .contacts
        case .groups: return .groups
        case .blocked: return .blocked
        case .configuration: return .configuration
        }
    }

    private class func SSKProtoSyncMessageRequestTypeUnwrap(_ value: SSKProtoSyncMessageRequestType) -> SignalServiceProtos_SyncMessage.Request.TypeEnum {
        switch value {
        case .unknown: return .unknown
        case .contacts: return .contacts
        case .groups: return .groups
        case .blocked: return .blocked
        case .configuration: return .configuration
        }
    }

    // MARK: - SSKProtoSyncMessageRequestBuilder

    @objc public class SSKProtoSyncMessageRequestBuilder: NSObject {

        private var proto = SignalServiceProtos_SyncMessage.Request()

        @objc public override init() {}

        // Initializer for required fields
        @objc public init(type: SSKProtoSyncMessageRequestType) {
            super.init()

            setType(type)
        }

        @objc public func setType(_ valueParam: SSKProtoSyncMessageRequestType) {
            proto.type = SSKProtoSyncMessageRequestTypeUnwrap(valueParam)
        }

        @objc public func build() throws -> SSKProtoSyncMessageRequest {
            return try SSKProtoSyncMessageRequest.parseProto(proto)
        }

        @objc public func buildSerializedData() throws -> Data {
            return try SSKProtoSyncMessageRequest.parseProto(proto).serializedData()
        }
    }

    fileprivate let proto: SignalServiceProtos_SyncMessage.Request

    @objc public let type: SSKProtoSyncMessageRequestType

    private init(proto: SignalServiceProtos_SyncMessage.Request,
                 type: SSKProtoSyncMessageRequestType) {
        self.proto = proto
        self.type = type
    }

    @objc
    public func serializedData() throws -> Data {
        return try self.proto.serializedData()
    }

    @objc public class func parseData(_ serializedData: Data) throws -> SSKProtoSyncMessageRequest {
        let proto = try SignalServiceProtos_SyncMessage.Request(serializedData: serializedData)
        return try parseProto(proto)
    }

    fileprivate class func parseProto(_ proto: SignalServiceProtos_SyncMessage.Request) throws -> SSKProtoSyncMessageRequest {
        guard proto.hasType else {
            throw SSKProtoError.invalidProtobuf(description: "\(logTag) missing required field: type")
        }
        let type = SSKProtoSyncMessageRequestTypeWrap(proto.type)

        // MARK: - Begin Validation Logic for SSKProtoSyncMessageRequest -

        // MARK: - End Validation Logic for SSKProtoSyncMessageRequest -

        let result = SSKProtoSyncMessageRequest(proto: proto,
                                                type: type)
        return result
    }
}

#if DEBUG

extension SSKProtoSyncMessageRequest {
    @objc public func serializedDataIgnoringErrors() -> Data? {
        return try! self.serializedData()
    }
}

extension SSKProtoSyncMessageRequest.SSKProtoSyncMessageRequestBuilder {
    @objc public func buildIgnoringErrors() -> SSKProtoSyncMessageRequest? {
        return try! self.build()
    }
}

#endif

// MARK: - SSKProtoSyncMessageRead

@objc public class SSKProtoSyncMessageRead: NSObject {

    // MARK: - SSKProtoSyncMessageReadBuilder

    @objc public class SSKProtoSyncMessageReadBuilder: NSObject {

        private var proto = SignalServiceProtos_SyncMessage.Read()

        @objc public override init() {}

        // Initializer for required fields
        @objc public init(sender: String, timestamp: UInt64) {
            super.init()

            setSender(sender)
            setTimestamp(timestamp)
        }

        @objc public func setSender(_ valueParam: String) {
            proto.sender = valueParam
        }

        @objc public func setTimestamp(_ valueParam: UInt64) {
            proto.timestamp = valueParam
        }

        @objc public func build() throws -> SSKProtoSyncMessageRead {
            return try SSKProtoSyncMessageRead.parseProto(proto)
        }

        @objc public func buildSerializedData() throws -> Data {
            return try SSKProtoSyncMessageRead.parseProto(proto).serializedData()
        }
    }

    fileprivate let proto: SignalServiceProtos_SyncMessage.Read

    @objc public let sender: String

    @objc public let timestamp: UInt64

    private init(proto: SignalServiceProtos_SyncMessage.Read,
                 sender: String,
                 timestamp: UInt64) {
        self.proto = proto
        self.sender = sender
        self.timestamp = timestamp
    }

    @objc
    public func serializedData() throws -> Data {
        return try self.proto.serializedData()
    }

    @objc public class func parseData(_ serializedData: Data) throws -> SSKProtoSyncMessageRead {
        let proto = try SignalServiceProtos_SyncMessage.Read(serializedData: serializedData)
        return try parseProto(proto)
    }

    fileprivate class func parseProto(_ proto: SignalServiceProtos_SyncMessage.Read) throws -> SSKProtoSyncMessageRead {
        guard proto.hasSender else {
            throw SSKProtoError.invalidProtobuf(description: "\(logTag) missing required field: sender")
        }
        let sender = proto.sender

        guard proto.hasTimestamp else {
            throw SSKProtoError.invalidProtobuf(description: "\(logTag) missing required field: timestamp")
        }
        let timestamp = proto.timestamp

        // MARK: - Begin Validation Logic for SSKProtoSyncMessageRead -

        // MARK: - End Validation Logic for SSKProtoSyncMessageRead -

        let result = SSKProtoSyncMessageRead(proto: proto,
                                             sender: sender,
                                             timestamp: timestamp)
        return result
    }
}

#if DEBUG

extension SSKProtoSyncMessageRead {
    @objc public func serializedDataIgnoringErrors() -> Data? {
        return try! self.serializedData()
    }
}

extension SSKProtoSyncMessageRead.SSKProtoSyncMessageReadBuilder {
    @objc public func buildIgnoringErrors() -> SSKProtoSyncMessageRead? {
        return try! self.build()
    }
}

#endif

// MARK: - SSKProtoSyncMessageConfiguration

@objc public class SSKProtoSyncMessageConfiguration: NSObject {

    // MARK: - SSKProtoSyncMessageConfigurationBuilder

    @objc public class SSKProtoSyncMessageConfigurationBuilder: NSObject {

        private var proto = SignalServiceProtos_SyncMessage.Configuration()

        @objc public override init() {}

        @objc public func setReadReceipts(_ valueParam: Bool) {
            proto.readReceipts = valueParam
        }

        @objc public func build() throws -> SSKProtoSyncMessageConfiguration {
            return try SSKProtoSyncMessageConfiguration.parseProto(proto)
        }

        @objc public func buildSerializedData() throws -> Data {
            return try SSKProtoSyncMessageConfiguration.parseProto(proto).serializedData()
        }
    }

    fileprivate let proto: SignalServiceProtos_SyncMessage.Configuration

    @objc public var readReceipts: Bool {
        return proto.readReceipts
    }
    @objc public var hasReadReceipts: Bool {
        return proto.hasReadReceipts
    }

    private init(proto: SignalServiceProtos_SyncMessage.Configuration) {
        self.proto = proto
    }

    @objc
    public func serializedData() throws -> Data {
        return try self.proto.serializedData()
    }

    @objc public class func parseData(_ serializedData: Data) throws -> SSKProtoSyncMessageConfiguration {
        let proto = try SignalServiceProtos_SyncMessage.Configuration(serializedData: serializedData)
        return try parseProto(proto)
    }

    fileprivate class func parseProto(_ proto: SignalServiceProtos_SyncMessage.Configuration) throws -> SSKProtoSyncMessageConfiguration {
        // MARK: - Begin Validation Logic for SSKProtoSyncMessageConfiguration -

        // MARK: - End Validation Logic for SSKProtoSyncMessageConfiguration -

        let result = SSKProtoSyncMessageConfiguration(proto: proto)
        return result
    }
}

#if DEBUG

extension SSKProtoSyncMessageConfiguration {
    @objc public func serializedDataIgnoringErrors() -> Data? {
        return try! self.serializedData()
    }
}

extension SSKProtoSyncMessageConfiguration.SSKProtoSyncMessageConfigurationBuilder {
    @objc public func buildIgnoringErrors() -> SSKProtoSyncMessageConfiguration? {
        return try! self.build()
    }
}

#endif

// MARK: - SSKProtoSyncMessage

@objc public class SSKProtoSyncMessage: NSObject {

    // MARK: - SSKProtoSyncMessageBuilder

    @objc public class SSKProtoSyncMessageBuilder: NSObject {

        private var proto = SignalServiceProtos_SyncMessage()

        @objc public override init() {}

        @objc public func setSent(_ valueParam: SSKProtoSyncMessageSent) {
            proto.sent = valueParam.proto
        }

        @objc public func setContacts(_ valueParam: SSKProtoSyncMessageContacts) {
            proto.contacts = valueParam.proto
        }

        @objc public func setGroups(_ valueParam: SSKProtoSyncMessageGroups) {
            proto.groups = valueParam.proto
        }

        @objc public func setRequest(_ valueParam: SSKProtoSyncMessageRequest) {
            proto.request = valueParam.proto
        }

        @objc public func addRead(_ valueParam: SSKProtoSyncMessageRead) {
            var items = proto.read
            items.append(valueParam.proto)
            proto.read = items
        }

        @objc public func setRead(_ wrappedItems: [SSKProtoSyncMessageRead]) {
            proto.read = wrappedItems.map { $0.proto }
        }

        @objc public func setBlocked(_ valueParam: SSKProtoSyncMessageBlocked) {
            proto.blocked = valueParam.proto
        }

        @objc public func setVerified(_ valueParam: SSKProtoVerified) {
            proto.verified = valueParam.proto
        }

        @objc public func setConfiguration(_ valueParam: SSKProtoSyncMessageConfiguration) {
            proto.configuration = valueParam.proto
        }

        @objc public func setPadding(_ valueParam: Data) {
            proto.padding = valueParam
        }

        @objc public func build() throws -> SSKProtoSyncMessage {
            return try SSKProtoSyncMessage.parseProto(proto)
        }

        @objc public func buildSerializedData() throws -> Data {
            return try SSKProtoSyncMessage.parseProto(proto).serializedData()
        }
    }

    fileprivate let proto: SignalServiceProtos_SyncMessage

    @objc public let sent: SSKProtoSyncMessageSent?

    @objc public let contacts: SSKProtoSyncMessageContacts?

    @objc public let groups: SSKProtoSyncMessageGroups?

    @objc public let request: SSKProtoSyncMessageRequest?

    @objc public let read: [SSKProtoSyncMessageRead]

    @objc public let blocked: SSKProtoSyncMessageBlocked?

    @objc public let verified: SSKProtoVerified?

    @objc public let configuration: SSKProtoSyncMessageConfiguration?

    @objc public var padding: Data? {
        guard proto.hasPadding else {
            return nil
        }
        return proto.padding
    }
    @objc public var hasPadding: Bool {
        return proto.hasPadding
    }

    private init(proto: SignalServiceProtos_SyncMessage,
                 sent: SSKProtoSyncMessageSent?,
                 contacts: SSKProtoSyncMessageContacts?,
                 groups: SSKProtoSyncMessageGroups?,
                 request: SSKProtoSyncMessageRequest?,
                 read: [SSKProtoSyncMessageRead],
                 blocked: SSKProtoSyncMessageBlocked?,
                 verified: SSKProtoVerified?,
                 configuration: SSKProtoSyncMessageConfiguration?) {
        self.proto = proto
        self.sent = sent
        self.contacts = contacts
        self.groups = groups
        self.request = request
        self.read = read
        self.blocked = blocked
        self.verified = verified
        self.configuration = configuration
    }

    @objc
    public func serializedData() throws -> Data {
        return try self.proto.serializedData()
    }

    @objc public class func parseData(_ serializedData: Data) throws -> SSKProtoSyncMessage {
        let proto = try SignalServiceProtos_SyncMessage(serializedData: serializedData)
        return try parseProto(proto)
    }

    fileprivate class func parseProto(_ proto: SignalServiceProtos_SyncMessage) throws -> SSKProtoSyncMessage {
        var sent: SSKProtoSyncMessageSent? = nil
        if proto.hasSent {
            sent = try SSKProtoSyncMessageSent.parseProto(proto.sent)
        }

        var contacts: SSKProtoSyncMessageContacts? = nil
        if proto.hasContacts {
            contacts = try SSKProtoSyncMessageContacts.parseProto(proto.contacts)
        }

        var groups: SSKProtoSyncMessageGroups? = nil
        if proto.hasGroups {
            groups = try SSKProtoSyncMessageGroups.parseProto(proto.groups)
        }

        var request: SSKProtoSyncMessageRequest? = nil
        if proto.hasRequest {
            request = try SSKProtoSyncMessageRequest.parseProto(proto.request)
        }

        var read: [SSKProtoSyncMessageRead] = []
        read = try proto.read.map { try SSKProtoSyncMessageRead.parseProto($0) }

        var blocked: SSKProtoSyncMessageBlocked? = nil
        if proto.hasBlocked {
            blocked = try SSKProtoSyncMessageBlocked.parseProto(proto.blocked)
        }

        var verified: SSKProtoVerified? = nil
        if proto.hasVerified {
            verified = try SSKProtoVerified.parseProto(proto.verified)
        }

        var configuration: SSKProtoSyncMessageConfiguration? = nil
        if proto.hasConfiguration {
            configuration = try SSKProtoSyncMessageConfiguration.parseProto(proto.configuration)
        }

        // MARK: - Begin Validation Logic for SSKProtoSyncMessage -

        // MARK: - End Validation Logic for SSKProtoSyncMessage -

        let result = SSKProtoSyncMessage(proto: proto,
                                         sent: sent,
                                         contacts: contacts,
                                         groups: groups,
                                         request: request,
                                         read: read,
                                         blocked: blocked,
                                         verified: verified,
                                         configuration: configuration)
        return result
    }
}

#if DEBUG

extension SSKProtoSyncMessage {
    @objc public func serializedDataIgnoringErrors() -> Data? {
        return try! self.serializedData()
    }
}

extension SSKProtoSyncMessage.SSKProtoSyncMessageBuilder {
    @objc public func buildIgnoringErrors() -> SSKProtoSyncMessage? {
        return try! self.build()
    }
}

#endif

// MARK: - SSKProtoAttachmentPointer

@objc public class SSKProtoAttachmentPointer: NSObject {

    // MARK: - SSKProtoAttachmentPointerFlags

    @objc public enum SSKProtoAttachmentPointerFlags: Int32 {
        case voiceMessage = 1
    }

    private class func SSKProtoAttachmentPointerFlagsWrap(_ value: SignalServiceProtos_AttachmentPointer.Flags) -> SSKProtoAttachmentPointerFlags {
        switch value {
        case .voiceMessage: return .voiceMessage
        }
    }

    private class func SSKProtoAttachmentPointerFlagsUnwrap(_ value: SSKProtoAttachmentPointerFlags) -> SignalServiceProtos_AttachmentPointer.Flags {
        switch value {
        case .voiceMessage: return .voiceMessage
        }
    }

    // MARK: - SSKProtoAttachmentPointerBuilder

    @objc public class SSKProtoAttachmentPointerBuilder: NSObject {

        private var proto = SignalServiceProtos_AttachmentPointer()

        @objc public override init() {}

        // Initializer for required fields
        @objc public init(id: UInt64) {
            super.init()

            setId(id)
        }

        @objc public func setId(_ valueParam: UInt64) {
            proto.id = valueParam
        }

        @objc public func setContentType(_ valueParam: String) {
            proto.contentType = valueParam
        }

        @objc public func setKey(_ valueParam: Data) {
            proto.key = valueParam
        }

        @objc public func setSize(_ valueParam: UInt32) {
            proto.size = valueParam
        }

        @objc public func setThumbnail(_ valueParam: Data) {
            proto.thumbnail = valueParam
        }

        @objc public func setDigest(_ valueParam: Data) {
            proto.digest = valueParam
        }

        @objc public func setFileName(_ valueParam: String) {
            proto.fileName = valueParam
        }

        @objc public func setFlags(_ valueParam: UInt32) {
            proto.flags = valueParam
        }

        @objc public func setWidth(_ valueParam: UInt32) {
            proto.width = valueParam
        }

        @objc public func setHeight(_ valueParam: UInt32) {
            proto.height = valueParam
        }

        @objc public func build() throws -> SSKProtoAttachmentPointer {
            return try SSKProtoAttachmentPointer.parseProto(proto)
        }

        @objc public func buildSerializedData() throws -> Data {
            return try SSKProtoAttachmentPointer.parseProto(proto).serializedData()
        }
    }

    fileprivate let proto: SignalServiceProtos_AttachmentPointer

    @objc public let id: UInt64

    @objc public var contentType: String? {
        guard proto.hasContentType else {
            return nil
        }
        return proto.contentType
    }
    @objc public var hasContentType: Bool {
        return proto.hasContentType
    }

    @objc public var key: Data? {
        guard proto.hasKey else {
            return nil
        }
        return proto.key
    }
    @objc public var hasKey: Bool {
        return proto.hasKey
    }

    @objc public var size: UInt32 {
        return proto.size
    }
    @objc public var hasSize: Bool {
        return proto.hasSize
    }

    @objc public var thumbnail: Data? {
        guard proto.hasThumbnail else {
            return nil
        }
        return proto.thumbnail
    }
    @objc public var hasThumbnail: Bool {
        return proto.hasThumbnail
    }

    @objc public var digest: Data? {
        guard proto.hasDigest else {
            return nil
        }
        return proto.digest
    }
    @objc public var hasDigest: Bool {
        return proto.hasDigest
    }

    @objc public var fileName: String? {
        guard proto.hasFileName else {
            return nil
        }
        return proto.fileName
    }
    @objc public var hasFileName: Bool {
        return proto.hasFileName
    }

    @objc public var flags: UInt32 {
        return proto.flags
    }
    @objc public var hasFlags: Bool {
        return proto.hasFlags
    }

    @objc public var width: UInt32 {
        return proto.width
    }
    @objc public var hasWidth: Bool {
        return proto.hasWidth
    }

    @objc public var height: UInt32 {
        return proto.height
    }
    @objc public var hasHeight: Bool {
        return proto.hasHeight
    }

    private init(proto: SignalServiceProtos_AttachmentPointer,
                 id: UInt64) {
        self.proto = proto
        self.id = id
    }

    @objc
    public func serializedData() throws -> Data {
        return try self.proto.serializedData()
    }

    @objc public class func parseData(_ serializedData: Data) throws -> SSKProtoAttachmentPointer {
        let proto = try SignalServiceProtos_AttachmentPointer(serializedData: serializedData)
        return try parseProto(proto)
    }

    fileprivate class func parseProto(_ proto: SignalServiceProtos_AttachmentPointer) throws -> SSKProtoAttachmentPointer {
        guard proto.hasID else {
            throw SSKProtoError.invalidProtobuf(description: "\(logTag) missing required field: id")
        }
        let id = proto.id

        // MARK: - Begin Validation Logic for SSKProtoAttachmentPointer -

        // MARK: - End Validation Logic for SSKProtoAttachmentPointer -

        let result = SSKProtoAttachmentPointer(proto: proto,
                                               id: id)
        return result
    }
}

#if DEBUG

extension SSKProtoAttachmentPointer {
    @objc public func serializedDataIgnoringErrors() -> Data? {
        return try! self.serializedData()
    }
}

extension SSKProtoAttachmentPointer.SSKProtoAttachmentPointerBuilder {
    @objc public func buildIgnoringErrors() -> SSKProtoAttachmentPointer? {
        return try! self.build()
    }
}

#endif

// MARK: - SSKProtoGroupContext

@objc public class SSKProtoGroupContext: NSObject {

    // MARK: - SSKProtoGroupContextType

    @objc public enum SSKProtoGroupContextType: Int32 {
        case unknown = 0
        case update = 1
        case deliver = 2
        case quit = 3
        case requestInfo = 4
    }

    private class func SSKProtoGroupContextTypeWrap(_ value: SignalServiceProtos_GroupContext.TypeEnum) -> SSKProtoGroupContextType {
        switch value {
        case .unknown: return .unknown
        case .update: return .update
        case .deliver: return .deliver
        case .quit: return .quit
        case .requestInfo: return .requestInfo
        }
    }

    private class func SSKProtoGroupContextTypeUnwrap(_ value: SSKProtoGroupContextType) -> SignalServiceProtos_GroupContext.TypeEnum {
        switch value {
        case .unknown: return .unknown
        case .update: return .update
        case .deliver: return .deliver
        case .quit: return .quit
        case .requestInfo: return .requestInfo
        }
    }

    // MARK: - SSKProtoGroupContextBuilder

    @objc public class SSKProtoGroupContextBuilder: NSObject {

        private var proto = SignalServiceProtos_GroupContext()

        @objc public override init() {}

        // Initializer for required fields
        @objc public init(id: Data, type: SSKProtoGroupContextType) {
            super.init()

            setId(id)
            setType(type)
        }

        @objc public func setId(_ valueParam: Data) {
            proto.id = valueParam
        }

        @objc public func setType(_ valueParam: SSKProtoGroupContextType) {
            proto.type = SSKProtoGroupContextTypeUnwrap(valueParam)
        }

        @objc public func setName(_ valueParam: String) {
            proto.name = valueParam
        }

        @objc public func addMembers(_ valueParam: String) {
            var items = proto.members
            items.append(valueParam)
            proto.members = items
        }

        @objc public func setMembers(_ wrappedItems: [String]) {
            proto.members = wrappedItems
        }

        @objc public func setAvatar(_ valueParam: SSKProtoAttachmentPointer) {
            proto.avatar = valueParam.proto
        }

        @objc public func build() throws -> SSKProtoGroupContext {
            return try SSKProtoGroupContext.parseProto(proto)
        }

        @objc public func buildSerializedData() throws -> Data {
            return try SSKProtoGroupContext.parseProto(proto).serializedData()
        }
    }

    fileprivate let proto: SignalServiceProtos_GroupContext

    @objc public let id: Data

    @objc public let type: SSKProtoGroupContextType

    @objc public let avatar: SSKProtoAttachmentPointer?

    @objc public var name: String? {
        guard proto.hasName else {
            return nil
        }
        return proto.name
    }
    @objc public var hasName: Bool {
        return proto.hasName
    }

    @objc public var members: [String] {
        return proto.members
    }

    private init(proto: SignalServiceProtos_GroupContext,
                 id: Data,
                 type: SSKProtoGroupContextType,
                 avatar: SSKProtoAttachmentPointer?) {
        self.proto = proto
        self.id = id
        self.type = type
        self.avatar = avatar
    }

    @objc
    public func serializedData() throws -> Data {
        return try self.proto.serializedData()
    }

    @objc public class func parseData(_ serializedData: Data) throws -> SSKProtoGroupContext {
        let proto = try SignalServiceProtos_GroupContext(serializedData: serializedData)
        return try parseProto(proto)
    }

    fileprivate class func parseProto(_ proto: SignalServiceProtos_GroupContext) throws -> SSKProtoGroupContext {
        guard proto.hasID else {
            throw SSKProtoError.invalidProtobuf(description: "\(logTag) missing required field: id")
        }
        let id = proto.id

        guard proto.hasType else {
            throw SSKProtoError.invalidProtobuf(description: "\(logTag) missing required field: type")
        }
        let type = SSKProtoGroupContextTypeWrap(proto.type)

        var avatar: SSKProtoAttachmentPointer? = nil
        if proto.hasAvatar {
            avatar = try SSKProtoAttachmentPointer.parseProto(proto.avatar)
        }

        // MARK: - Begin Validation Logic for SSKProtoGroupContext -

        // MARK: - End Validation Logic for SSKProtoGroupContext -

        let result = SSKProtoGroupContext(proto: proto,
                                          id: id,
                                          type: type,
                                          avatar: avatar)
        return result
    }
}

#if DEBUG

extension SSKProtoGroupContext {
    @objc public func serializedDataIgnoringErrors() -> Data? {
        return try! self.serializedData()
    }
}

extension SSKProtoGroupContext.SSKProtoGroupContextBuilder {
    @objc public func buildIgnoringErrors() -> SSKProtoGroupContext? {
        return try! self.build()
    }
}

#endif

// MARK: - SSKProtoContactDetailsAvatar

@objc public class SSKProtoContactDetailsAvatar: NSObject {

    // MARK: - SSKProtoContactDetailsAvatarBuilder

    @objc public class SSKProtoContactDetailsAvatarBuilder: NSObject {

        private var proto = SignalServiceProtos_ContactDetails.Avatar()

        @objc public override init() {}

        @objc public func setContentType(_ valueParam: String) {
            proto.contentType = valueParam
        }

        @objc public func setLength(_ valueParam: UInt32) {
            proto.length = valueParam
        }

        @objc public func build() throws -> SSKProtoContactDetailsAvatar {
            return try SSKProtoContactDetailsAvatar.parseProto(proto)
        }

        @objc public func buildSerializedData() throws -> Data {
            return try SSKProtoContactDetailsAvatar.parseProto(proto).serializedData()
        }
    }

    fileprivate let proto: SignalServiceProtos_ContactDetails.Avatar

    @objc public var contentType: String? {
        guard proto.hasContentType else {
            return nil
        }
        return proto.contentType
    }
    @objc public var hasContentType: Bool {
        return proto.hasContentType
    }

    @objc public var length: UInt32 {
        return proto.length
    }
    @objc public var hasLength: Bool {
        return proto.hasLength
    }

    private init(proto: SignalServiceProtos_ContactDetails.Avatar) {
        self.proto = proto
    }

    @objc
    public func serializedData() throws -> Data {
        return try self.proto.serializedData()
    }

    @objc public class func parseData(_ serializedData: Data) throws -> SSKProtoContactDetailsAvatar {
        let proto = try SignalServiceProtos_ContactDetails.Avatar(serializedData: serializedData)
        return try parseProto(proto)
    }

    fileprivate class func parseProto(_ proto: SignalServiceProtos_ContactDetails.Avatar) throws -> SSKProtoContactDetailsAvatar {
        // MARK: - Begin Validation Logic for SSKProtoContactDetailsAvatar -

        // MARK: - End Validation Logic for SSKProtoContactDetailsAvatar -

        let result = SSKProtoContactDetailsAvatar(proto: proto)
        return result
    }
}

#if DEBUG

extension SSKProtoContactDetailsAvatar {
    @objc public func serializedDataIgnoringErrors() -> Data? {
        return try! self.serializedData()
    }
}

extension SSKProtoContactDetailsAvatar.SSKProtoContactDetailsAvatarBuilder {
    @objc public func buildIgnoringErrors() -> SSKProtoContactDetailsAvatar? {
        return try! self.build()
    }
}

#endif

// MARK: - SSKProtoContactDetails

@objc public class SSKProtoContactDetails: NSObject {

    // MARK: - SSKProtoContactDetailsBuilder

    @objc public class SSKProtoContactDetailsBuilder: NSObject {

        private var proto = SignalServiceProtos_ContactDetails()

        @objc public override init() {}

        // Initializer for required fields
        @objc public init(number: String) {
            super.init()

            setNumber(number)
        }

        @objc public func setNumber(_ valueParam: String) {
            proto.number = valueParam
        }

        @objc public func setName(_ valueParam: String) {
            proto.name = valueParam
        }

        @objc public func setAvatar(_ valueParam: SSKProtoContactDetailsAvatar) {
            proto.avatar = valueParam.proto
        }

        @objc public func setColor(_ valueParam: String) {
            proto.color = valueParam
        }

        @objc public func setVerified(_ valueParam: SSKProtoVerified) {
            proto.verified = valueParam.proto
        }

        @objc public func setProfileKey(_ valueParam: Data) {
            proto.profileKey = valueParam
        }

        @objc public func setBlocked(_ valueParam: Bool) {
            proto.blocked = valueParam
        }

        @objc public func setExpireTimer(_ valueParam: UInt32) {
            proto.expireTimer = valueParam
        }

        @objc public func build() throws -> SSKProtoContactDetails {
            return try SSKProtoContactDetails.parseProto(proto)
        }

        @objc public func buildSerializedData() throws -> Data {
            return try SSKProtoContactDetails.parseProto(proto).serializedData()
        }
    }

    fileprivate let proto: SignalServiceProtos_ContactDetails

    @objc public let number: String

    @objc public let avatar: SSKProtoContactDetailsAvatar?

    @objc public let verified: SSKProtoVerified?

    @objc public var name: String? {
        guard proto.hasName else {
            return nil
        }
        return proto.name
    }
    @objc public var hasName: Bool {
        return proto.hasName
    }

    @objc public var color: String? {
        guard proto.hasColor else {
            return nil
        }
        return proto.color
    }
    @objc public var hasColor: Bool {
        return proto.hasColor
    }

    @objc public var profileKey: Data? {
        guard proto.hasProfileKey else {
            return nil
        }
        return proto.profileKey
    }
    @objc public var hasProfileKey: Bool {
        return proto.hasProfileKey
    }

    @objc public var blocked: Bool {
        return proto.blocked
    }
    @objc public var hasBlocked: Bool {
        return proto.hasBlocked
    }

    @objc public var expireTimer: UInt32 {
        return proto.expireTimer
    }
    @objc public var hasExpireTimer: Bool {
        return proto.hasExpireTimer
    }

    private init(proto: SignalServiceProtos_ContactDetails,
                 number: String,
                 avatar: SSKProtoContactDetailsAvatar?,
                 verified: SSKProtoVerified?) {
        self.proto = proto
        self.number = number
        self.avatar = avatar
        self.verified = verified
    }

    @objc
    public func serializedData() throws -> Data {
        return try self.proto.serializedData()
    }

    @objc public class func parseData(_ serializedData: Data) throws -> SSKProtoContactDetails {
        let proto = try SignalServiceProtos_ContactDetails(serializedData: serializedData)
        return try parseProto(proto)
    }

    fileprivate class func parseProto(_ proto: SignalServiceProtos_ContactDetails) throws -> SSKProtoContactDetails {
        guard proto.hasNumber else {
            throw SSKProtoError.invalidProtobuf(description: "\(logTag) missing required field: number")
        }
        let number = proto.number

        var avatar: SSKProtoContactDetailsAvatar? = nil
        if proto.hasAvatar {
            avatar = try SSKProtoContactDetailsAvatar.parseProto(proto.avatar)
        }

        var verified: SSKProtoVerified? = nil
        if proto.hasVerified {
            verified = try SSKProtoVerified.parseProto(proto.verified)
        }

        // MARK: - Begin Validation Logic for SSKProtoContactDetails -

        // MARK: - End Validation Logic for SSKProtoContactDetails -

        let result = SSKProtoContactDetails(proto: proto,
                                            number: number,
                                            avatar: avatar,
                                            verified: verified)
        return result
    }
}

#if DEBUG

extension SSKProtoContactDetails {
    @objc public func serializedDataIgnoringErrors() -> Data? {
        return try! self.serializedData()
    }
}

extension SSKProtoContactDetails.SSKProtoContactDetailsBuilder {
    @objc public func buildIgnoringErrors() -> SSKProtoContactDetails? {
        return try! self.build()
    }
}

#endif

// MARK: - SSKProtoGroupDetailsAvatar

@objc public class SSKProtoGroupDetailsAvatar: NSObject {

    // MARK: - SSKProtoGroupDetailsAvatarBuilder

    @objc public class SSKProtoGroupDetailsAvatarBuilder: NSObject {

        private var proto = SignalServiceProtos_GroupDetails.Avatar()

        @objc public override init() {}

        @objc public func setContentType(_ valueParam: String) {
            proto.contentType = valueParam
        }

        @objc public func setLength(_ valueParam: UInt32) {
            proto.length = valueParam
        }

        @objc public func build() throws -> SSKProtoGroupDetailsAvatar {
            return try SSKProtoGroupDetailsAvatar.parseProto(proto)
        }

        @objc public func buildSerializedData() throws -> Data {
            return try SSKProtoGroupDetailsAvatar.parseProto(proto).serializedData()
        }
    }

    fileprivate let proto: SignalServiceProtos_GroupDetails.Avatar

    @objc public var contentType: String? {
        guard proto.hasContentType else {
            return nil
        }
        return proto.contentType
    }
    @objc public var hasContentType: Bool {
        return proto.hasContentType
    }

    @objc public var length: UInt32 {
        return proto.length
    }
    @objc public var hasLength: Bool {
        return proto.hasLength
    }

    private init(proto: SignalServiceProtos_GroupDetails.Avatar) {
        self.proto = proto
    }

    @objc
    public func serializedData() throws -> Data {
        return try self.proto.serializedData()
    }

    @objc public class func parseData(_ serializedData: Data) throws -> SSKProtoGroupDetailsAvatar {
        let proto = try SignalServiceProtos_GroupDetails.Avatar(serializedData: serializedData)
        return try parseProto(proto)
    }

    fileprivate class func parseProto(_ proto: SignalServiceProtos_GroupDetails.Avatar) throws -> SSKProtoGroupDetailsAvatar {
        // MARK: - Begin Validation Logic for SSKProtoGroupDetailsAvatar -

        // MARK: - End Validation Logic for SSKProtoGroupDetailsAvatar -

        let result = SSKProtoGroupDetailsAvatar(proto: proto)
        return result
    }
}

#if DEBUG

extension SSKProtoGroupDetailsAvatar {
    @objc public func serializedDataIgnoringErrors() -> Data? {
        return try! self.serializedData()
    }
}

extension SSKProtoGroupDetailsAvatar.SSKProtoGroupDetailsAvatarBuilder {
    @objc public func buildIgnoringErrors() -> SSKProtoGroupDetailsAvatar? {
        return try! self.build()
    }
}

#endif

// MARK: - SSKProtoGroupDetails

@objc public class SSKProtoGroupDetails: NSObject {

    // MARK: - SSKProtoGroupDetailsBuilder

    @objc public class SSKProtoGroupDetailsBuilder: NSObject {

        private var proto = SignalServiceProtos_GroupDetails()

        @objc public override init() {}

        // Initializer for required fields
        @objc public init(id: Data) {
            super.init()

            setId(id)
        }

        @objc public func setId(_ valueParam: Data) {
            proto.id = valueParam
        }

        @objc public func setName(_ valueParam: String) {
            proto.name = valueParam
        }

        @objc public func addMembers(_ valueParam: String) {
            var items = proto.members
            items.append(valueParam)
            proto.members = items
        }

        @objc public func setMembers(_ wrappedItems: [String]) {
            proto.members = wrappedItems
        }

        @objc public func setAvatar(_ valueParam: SSKProtoGroupDetailsAvatar) {
            proto.avatar = valueParam.proto
        }

        @objc public func setActive(_ valueParam: Bool) {
            proto.active = valueParam
        }

        @objc public func setExpireTimer(_ valueParam: UInt32) {
            proto.expireTimer = valueParam
        }

        @objc public func setColor(_ valueParam: String) {
            proto.color = valueParam
        }

<<<<<<< HEAD
=======
        @objc public func setBlocked(_ valueParam: Bool) {
            proto.blocked = valueParam
        }

        // NOTE: This method is intended for debugging purposes only.
        @objc public func buildIgnoringErrors() -> SSKProtoGroupDetails? {
            guard _isDebugAssertConfiguration() else {
                return nil
            }

            return try! self.build()
        }

>>>>>>> e7f9598e
        @objc public func build() throws -> SSKProtoGroupDetails {
            return try SSKProtoGroupDetails.parseProto(proto)
        }

        @objc public func buildSerializedData() throws -> Data {
            return try SSKProtoGroupDetails.parseProto(proto).serializedData()
        }
    }

    fileprivate let proto: SignalServiceProtos_GroupDetails

    @objc public let id: Data

    @objc public let avatar: SSKProtoGroupDetailsAvatar?

    @objc public var name: String? {
        guard proto.hasName else {
            return nil
        }
        return proto.name
    }
    @objc public var hasName: Bool {
        return proto.hasName
    }

    @objc public var members: [String] {
        return proto.members
    }

    @objc public var active: Bool {
        return proto.active
    }
    @objc public var hasActive: Bool {
        return proto.hasActive
    }

    @objc public var expireTimer: UInt32 {
        return proto.expireTimer
    }
    @objc public var hasExpireTimer: Bool {
        return proto.hasExpireTimer
    }

    @objc public var color: String? {
        guard proto.hasColor else {
            return nil
        }
        return proto.color
    }
    @objc public var hasColor: Bool {
        return proto.hasColor
    }

    @objc public var blocked: Bool {
        return proto.blocked
    }
    @objc public var hasBlocked: Bool {
        return proto.hasBlocked
    }

    private init(proto: SignalServiceProtos_GroupDetails,
                 id: Data,
                 avatar: SSKProtoGroupDetailsAvatar?) {
        self.proto = proto
        self.id = id
        self.avatar = avatar
    }

    @objc
    public func serializedData() throws -> Data {
        return try self.proto.serializedData()
    }

    @objc public class func parseData(_ serializedData: Data) throws -> SSKProtoGroupDetails {
        let proto = try SignalServiceProtos_GroupDetails(serializedData: serializedData)
        return try parseProto(proto)
    }

    fileprivate class func parseProto(_ proto: SignalServiceProtos_GroupDetails) throws -> SSKProtoGroupDetails {
        guard proto.hasID else {
            throw SSKProtoError.invalidProtobuf(description: "\(logTag) missing required field: id")
        }
        let id = proto.id

        var avatar: SSKProtoGroupDetailsAvatar? = nil
        if proto.hasAvatar {
            avatar = try SSKProtoGroupDetailsAvatar.parseProto(proto.avatar)
        }

        // MARK: - Begin Validation Logic for SSKProtoGroupDetails -

        // MARK: - End Validation Logic for SSKProtoGroupDetails -

        let result = SSKProtoGroupDetails(proto: proto,
                                          id: id,
                                          avatar: avatar)
        return result
    }
}

#if DEBUG

extension SSKProtoGroupDetails {
    @objc public func serializedDataIgnoringErrors() -> Data? {
        return try! self.serializedData()
    }
}

extension SSKProtoGroupDetails.SSKProtoGroupDetailsBuilder {
    @objc public func buildIgnoringErrors() -> SSKProtoGroupDetails? {
        return try! self.build()
    }
}

#endif<|MERGE_RESOLUTION|>--- conflicted
+++ resolved
@@ -2979,8 +2979,6 @@
             proto.numbers = wrappedItems
         }
 
-<<<<<<< HEAD
-=======
         @objc public func addGroupIds(_ valueParam: Data) {
             var items = proto.groupIds
             items.append(valueParam)
@@ -2991,16 +2989,6 @@
             proto.groupIds = wrappedItems
         }
 
-        // NOTE: This method is intended for debugging purposes only.
-        @objc public func buildIgnoringErrors() -> SSKProtoSyncMessageBlocked? {
-            guard _isDebugAssertConfiguration() else {
-                return nil
-            }
-
-            return try! self.build()
-        }
-
->>>>>>> e7f9598e
         @objc public func build() throws -> SSKProtoSyncMessageBlocked {
             return try SSKProtoSyncMessageBlocked.parseProto(proto)
         }
@@ -4332,22 +4320,10 @@
             proto.color = valueParam
         }
 
-<<<<<<< HEAD
-=======
         @objc public func setBlocked(_ valueParam: Bool) {
             proto.blocked = valueParam
         }
 
-        // NOTE: This method is intended for debugging purposes only.
-        @objc public func buildIgnoringErrors() -> SSKProtoGroupDetails? {
-            guard _isDebugAssertConfiguration() else {
-                return nil
-            }
-
-            return try! self.build()
-        }
-
->>>>>>> e7f9598e
         @objc public func build() throws -> SSKProtoGroupDetails {
             return try SSKProtoGroupDetails.parseProto(proto)
         }
