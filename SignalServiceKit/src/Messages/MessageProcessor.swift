//
//  Copyright (c) 2021 Open Whisper Systems. All rights reserved.
//

import Foundation
import GRDB
import SignalCoreKit

@objc
public class MessageProcessor: NSObject {
    @objc
    public static let messageProcessorDidFlushQueue = Notification.Name("messageProcessorDidFlushQueue")

    @objc
    public var hasPendingEnvelopes: Bool {
        !pendingEnvelopes.isEmpty
    }

    @objc
    @available(swift, obsoleted: 1.0)
    public func processingCompletePromise() -> AnyPromise {
        return AnyPromise(processingCompletePromise())
    }

    public func processingCompletePromise() -> Promise<Void> {
        guard CurrentAppContext().shouldProcessIncomingMessages else {
            if DebugFlags.isMessageProcessingVerbose {
                Logger.verbose("!shouldProcessIncomingMessages")
            }
            return Promise.value(())
        }

        if self.hasPendingEnvelopes {
            if DebugFlags.internalLogging {
                Logger.info("hasPendingEnvelopes, queuedContentCount: \(self.queuedContentCount)")
            }
            return NotificationCenter.default.observe(
                once: Self.messageProcessorDidFlushQueue
            ).then { _ in self.processingCompletePromise() }.asVoid()
        } else if databaseStorage.read(
            block: { Self.groupsV2MessageProcessor.hasPendingJobs(transaction: $0) }
        ) {
            if DebugFlags.internalLogging {
                let pendingJobCount = databaseStorage.read {
                    Self.groupsV2MessageProcessor.pendingJobCount(transaction: $0)
                }
                Logger.verbose("groupsV2MessageProcessor.hasPendingJobs, pendingJobCount: \(pendingJobCount)")
            }
            return NotificationCenter.default.observe(
                once: GroupsV2MessageProcessor.didFlushGroupsV2MessageQueue
            ).then { _ in self.processingCompletePromise() }.asVoid()
        } else {
            if DebugFlags.isMessageProcessingVerbose {
                Logger.verbose("!hasPendingEnvelopes && !hasPendingJobs")
            }
            return Promise.value(())
        }
    }

    @objc
    @available(swift, obsoleted: 1.0)
    public func fetchingAndProcessingCompletePromise() -> AnyPromise {
        return AnyPromise(fetchingAndProcessingCompletePromise())
    }

    public func fetchingAndProcessingCompletePromise() -> Promise<Void> {
        return firstly { () -> Promise<Void> in
            Self.messageFetcherJob.fetchingCompletePromise()
        }.then { () -> Promise<Void> in
            self.processingCompletePromise()
        }
    }

    public override init() {
        super.init()

        SwiftSingletons.register(self)

        NotificationCenter.default.addObserver(
            self,
            selector: #selector(registrationStateDidChange),
            name: .registrationStateDidChange,
            object: nil
        )

        AppReadiness.runNowOrWhenAppDidBecomeReadySync {
            Self.messagePipelineSupervisor.register(pipelineStage: self)

            SDSDatabaseStorage.shared.read { transaction in
                // We may have legacy process jobs queued. We want to schedule them for
                // processing immediately when we launch, so that we can drain the old queue.
                let legacyProcessingJobRecords = AnyMessageContentJobFinder().allJobs(transaction: transaction)
                for jobRecord in legacyProcessingJobRecords {
                    self.processDecryptedEnvelopeData(
                        jobRecord.envelopeData,
                        plaintextData: jobRecord.plaintextData,
                        serverDeliveryTimestamp: jobRecord.serverDeliveryTimestamp,
                        wasReceivedByUD: jobRecord.wasReceivedByUD
                    ) { _ in
                        SDSDatabaseStorage.shared.write { jobRecord.anyRemove(transaction: $0) }
                    }
                }

                // We may have legacy decrypt jobs queued. We want to schedule them for
                // processing immediately when we launch, so that we can drain the old queue.
                let legacyDecryptJobRecords = AnyJobRecordFinder<SSKMessageDecryptJobRecord>().allRecords(
                    label: "SSKMessageDecrypt",
                    status: .ready,
                    transaction: transaction
                )
                for jobRecord in legacyDecryptJobRecords {
                    guard let envelopeData = jobRecord.envelopeData else {
                        owsFailDebug("Skipping job with no envelope data")
                        continue
                    }
                    self.processEncryptedEnvelopeData(envelopeData,
                                                      serverDeliveryTimestamp: jobRecord.serverDeliveryTimestamp,
                                                      envelopeSource: .unknown) { _ in
                        SDSDatabaseStorage.shared.write { jobRecord.anyRemove(transaction: $0) }
                    }
                }
            }
        }
    }

    public struct EnvelopeJob {
        let encryptedEnvelopeData: Data
        let encryptedEnvelope: SSKProtoEnvelope?
        let completion: (Error?) -> Void
    }

    public func processEncryptedEnvelopes(
        envelopeJobs: [EnvelopeJob],
        serverDeliveryTimestamp: UInt64,
        envelopeSource: EnvelopeSource
    ) {
        for envelopeJob in envelopeJobs {
            processEncryptedEnvelopeData(
                envelopeJob.encryptedEnvelopeData,
                encryptedEnvelope: envelopeJob.encryptedEnvelope,
                serverDeliveryTimestamp: serverDeliveryTimestamp,
                envelopeSource: envelopeSource,
                completion: envelopeJob.completion
            )
        }
    }

    public func processEncryptedEnvelopeData(
        _ encryptedEnvelopeData: Data,
        encryptedEnvelope optionalEncryptedEnvelopeProto: SSKProtoEnvelope? = nil,
        serverDeliveryTimestamp: UInt64,
        envelopeSource: EnvelopeSource,
        completion: @escaping (Error?) -> Void
    ) {
        guard !encryptedEnvelopeData.isEmpty else {
            completion(OWSAssertionError("Empty envelope, envelopeSource: \(envelopeSource)."))
            return
        }

        // Drop any too-large messages on the floor. Well behaving clients should never send them.
        guard encryptedEnvelopeData.count <= Self.maxEnvelopeByteCount else {
            completion(OWSAssertionError("Oversize envelope, envelopeSource: \(envelopeSource)."))
            return
        }

        // Take note of any messages larger than we expect, but still process them.
        // This likely indicates a misbehaving sending client.
        if encryptedEnvelopeData.count > Self.largeEnvelopeWarningByteCount {
            Logger.verbose("encryptedEnvelopeData: \(encryptedEnvelopeData.count) > : \(Self.largeEnvelopeWarningByteCount)")
            owsFailDebug("Unexpectedly large envelope, envelopeSource: \(envelopeSource).")
        }

        let encryptedEnvelopeProto: SSKProtoEnvelope
        if let optionalEncryptedEnvelopeProto = optionalEncryptedEnvelopeProto {
            encryptedEnvelopeProto = optionalEncryptedEnvelopeProto
        } else {
            do {
                encryptedEnvelopeProto = try SSKProtoEnvelope(serializedData: encryptedEnvelopeData)
            } catch {
                owsFailDebug("Failed to parse encrypted envelope \(error), envelopeSource: \(envelopeSource)")
                completion(error)
                return
            }
        }

        let encryptedEnvelope = EncryptedEnvelope(
            encryptedEnvelopeData: encryptedEnvelopeData,
            encryptedEnvelope: encryptedEnvelopeProto,
            serverDeliveryTimestamp: serverDeliveryTimestamp,
            completion: completion
        )
        let result = pendingEnvelopes.enqueue(encryptedEnvelope: encryptedEnvelope)
        switch result {
        case .duplicate:
            Logger.warn("Duplicate envelope, envelopeSource: \(envelopeSource).")
            completion(MessageProcessingError.duplicateMessage)
        case .enqueued:
            drainPendingEnvelopes()
        }
    }

    public func processDecryptedEnvelopeData(
        _ envelopeData: Data,
        plaintextData: Data?,
        serverDeliveryTimestamp: UInt64,
        wasReceivedByUD: Bool,
        completion: @escaping (Error?) -> Void
    ) {
        let decryptedEnvelope = DecryptedEnvelope(
            envelopeData: envelopeData,
            plaintextData: plaintextData,
            serverDeliveryTimestamp: serverDeliveryTimestamp,
            wasReceivedByUD: wasReceivedByUD,
            completion: completion
        )
        pendingEnvelopes.enqueue(decryptedEnvelope: decryptedEnvelope)
        drainPendingEnvelopes()
    }

    // The NSE has tight memory constraints.
    // For perf reasons, MessageProcessor keeps its queue in memory.
    // It is not safe for the NSE to fetch more messages
    // and cause this queue to grow in an unbounded way.
    // Therefore, the NSE should wait to fetch more messages if
    // the queue has "some/enough" content.
    // However, the NSE needs to process messages with high
    // throughput.
    // Therfore we need to identify a constant N small enough to
    // place an acceptable upper bound on memory usage of the processor
    // (N + next fetched batch size, fetch size in practice is 100),
    // large enough to avoid introducing latency (e.g. the next fetch
    // will complete before the queue is empty).
    // This is tricky since there are multiple variables (e.g. network
    // perf affects fetch, CPU perf affects processing).
    public var hasSomeQueuedContent: Bool {
        queuedContentCount >= 25
    }

    public var queuedContentCount: Int {
        pendingEnvelopes.count
    }

    private static let maxEnvelopeByteCount = 250 * 1024
    public static let largeEnvelopeWarningByteCount = 25 * 1024
    private let serialQueue = DispatchQueue(label: "MessageProcessor.processingQueue",
                                            autoreleaseFrequency: .workItem)

    private var pendingEnvelopes = PendingEnvelopes()
    private var isDrainingPendingEnvelopes = false {
        didSet { assertOnQueue(serialQueue) }
    }

    private func drainPendingEnvelopes() {
        guard Self.messagePipelineSupervisor.isMessageProcessingPermitted else { return }
        guard TSAccountManager.shared.isRegisteredAndReady else { return }

        guard CurrentAppContext().shouldProcessIncomingMessages else { return }

        serialQueue.async {
            guard !self.isDrainingPendingEnvelopes else { return }
            self.isDrainingPendingEnvelopes = true
            self.drainNextBatch()
        }
    }

    private func drainNextBatch() {
        assertOnQueue(serialQueue)

        let shouldContinue: Bool = autoreleasepool {
            // We want a value that is just high enough to yield perf benefits.
            let kIncomingMessageBatchSize = 16
            // If the app is in the background, use batch size of 1.
            // This reduces the risk of us never being able to drain any
            // messages from the queue. We should fine tune this number
            // to yield the best perf we can get.
            let batchSize = CurrentAppContext().isInBackground() ? 1 : kIncomingMessageBatchSize
            let batch = pendingEnvelopes.nextBatch(batchSize: batchSize)
            let batchEnvelopes = batch.batchEnvelopes
            let pendingEnvelopesCount = batch.pendingEnvelopesCount

            guard !batchEnvelopes.isEmpty else {
                isDrainingPendingEnvelopes = false
                if DebugFlags.internalLogging {
                    Logger.info("Processing complete: \(self.queuedContentCount).")
                }
                NotificationCenter.default.postNotificationNameAsync(Self.messageProcessorDidFlushQueue, object: nil)
                return false
            }

            Logger.info("Processing batch of \(batchEnvelopes.count)/\(pendingEnvelopesCount) received envelope(s).")

            SDSDatabaseStorage.shared.write { transaction in
                batchEnvelopes.forEach { self.processEnvelope($0, transaction: transaction) }
            }

            // Remove the processed envelopes from the pending list.
            pendingEnvelopes.removeProcessedBatch(batch)

            return true
        }

        if shouldContinue {
            self.drainNextBatch()
        }
    }

    private func processEnvelope(_ pendingEnvelope: PendingEnvelope, transaction: SDSAnyWriteTransaction) {
        assertOnQueue(serialQueue)

        switch pendingEnvelope.decrypt(transaction: transaction) {
        case .success(let result):
            let envelope: SSKProtoEnvelope
            do {
                // NOTE: We use envelopeData from the decrypt result, not the pending envelope,
                // since the envelope may be altered by the decryption process in the UD case.
                envelope = try SSKProtoEnvelope(serializedData: result.envelopeData)
            } catch {
                owsFailDebug("Failed to parse decrypted envelope \(error)")
                transaction.addAsyncCompletionOffMain {
                    pendingEnvelope.completion(error)
                }
                return
            }

            // Pre-processing happens during the same transaction that performed decryption
            messageManager.preprocessEnvelope(envelope: envelope, plaintext: result.plaintextData, transaction: transaction)

            // If the sender is in the block list, we can skip scheduling any additional processing.
            if let sourceAddress = envelope.sourceAddress, blockingManager.isAddressBlocked(sourceAddress) {
                Logger.info("Skipping processing for blocked envelope: \(sourceAddress)")

                let error = OWSGenericError("Ignoring blocked envelope: \(sourceAddress)")
                transaction.addAsyncCompletionOffMain {
                    pendingEnvelope.completion(error)
                }
                return
            }

            enum ProcessingStep {
                case discard
                case enqueueForGroupProcessing
                case processNow(shouldDiscardVisibleMessages: Bool)
            }
            let processingStep = { () -> ProcessingStep in
                guard let groupContextV2 = GroupsV2MessageProcessor.groupContextV2(
                    forEnvelope: envelope,
                    plaintextData: result.plaintextData
                ) else {
                    // Non-v2-group messages can be processed immediately.
                    return .processNow(shouldDiscardVisibleMessages: false)
                }

                guard GroupsV2MessageProcessor.canContextBeProcessedImmediately(
                    groupContext: groupContextV2,
                    transaction: transaction
                ) else {
                    // Some v2 group messages required group state to be
                    // updated before they can be processed.
                    return .enqueueForGroupProcessing
                }
                let discardMode = GroupsMessageProcessor.discardMode(
                    envelopeData: result.envelopeData,
                    plaintextData: result.plaintextData,
                    groupContext: groupContextV2,
                    wasReceivedByUD: result.wasReceivedByUD,
                    serverDeliveryTimestamp: result.serverDeliveryTimestamp,
                    transaction: transaction
                )
                if discardMode == .discard {
                    // Some v2 group messages should be discarded and not processed.
                    Logger.verbose("Discarding job.")
                    return .discard
                }
                // Some v2 group messages should be processed, but
                // discarding any "visible" messages, e.g. text messages
                // or calls.
                return .processNow(shouldDiscardVisibleMessages: discardMode == .discardVisibleMessages)
            }()

            switch processingStep {
            case .discard:
                // Do nothing.
                Logger.verbose("Discarding job.")
            case .enqueueForGroupProcessing:
                // If we can't process the message immediately, we enqueue it for
                // for processing in the same transaction within which it was decrypted
                // to prevent data loss.
                Self.groupsV2MessageProcessor.enqueue(
                    envelopeData: result.envelopeData,
                    plaintextData: result.plaintextData,
                    envelope: envelope,
                    wasReceivedByUD: result.wasReceivedByUD,
                    serverDeliveryTimestamp: result.serverDeliveryTimestamp,
                    transaction: transaction
                )
            case .processNow(let shouldDiscardVisibleMessages):
                // Envelopes can be processed immediately if they're:
                // 1. Not a GV2 message.
                // 2. A GV2 message that doesn't require updating the group.
                //
                // The advantage to processing the message immediately is that
                // we can full process the message in the same transaction that
                // we used to decrypt it. This results in a significant perf
                // benefit verse queueing the message and waiting for that queue
                // to open new transactions and process messages. The downside is
                // that if we *fail* to process this message (e.g. the app crashed
                // or was killed), we'll have to re-decrypt again before we process.
                // This is safe, since the decrypt operation would also be rolled
                // back (since the transaction didn't finalize) and should be rare.
                Self.messageManager.processEnvelope(
                    envelope,
                    plaintextData: result.plaintextData,
                    wasReceivedByUD: result.wasReceivedByUD,
                    serverDeliveryTimestamp: result.serverDeliveryTimestamp,
                    shouldDiscardVisibleMessages: shouldDiscardVisibleMessages,
                    transaction: transaction
                )
            }

            transaction.addAsyncCompletionOffMain {
                pendingEnvelope.completion(nil)
            }
        case .failure(let error):
            transaction.addAsyncCompletionOffMain {
                pendingEnvelope.completion(error)
            }
        }
    }

    @objc
    func registrationStateDidChange() {
        AppReadiness.runNowOrWhenAppDidBecomeReadySync {
            self.drainPendingEnvelopes()
        }
    }
}

// MARK: -

extension MessageProcessor: MessageProcessingPipelineStage {
    public func supervisorDidResumeMessageProcessing(_ supervisor: MessagePipelineSupervisor) {
        drainPendingEnvelopes()
    }
}

// MARK: -

private protocol PendingEnvelope {
    var completion: (Error?) -> Void { get }
    var wasReceivedByUD: Bool { get }
    func decrypt(transaction: SDSAnyWriteTransaction) -> Swift.Result<DecryptedEnvelope, Error>
    func isDuplicateOf(_ other: PendingEnvelope) -> Bool
}

// MARK: -

class MessageDecryptDeduplicationRecord: Codable, FetchableRecord, PersistableRecord {
    static let databaseTableName = "MessageDecryptDeduplication"

    var id: Int64?
    let serverGuid: String

    init(serverGuid: String) {
        self.serverGuid = serverGuid
    }

    func didInsert(with rowID: Int64, for column: String?) {
        guard column == "id" else { return owsFailDebug("Expected id") }
        id = rowID
    }

    public enum Outcome {
        case nonDuplicate
        case duplicate
    }

    public static func deduplicate(
        encryptedEnvelope: SSKProtoEnvelope,
        transaction: SDSAnyWriteTransaction,
        skipCull: Bool = false
    ) -> Outcome {
        deduplicate(envelopeTimestamp: encryptedEnvelope.timestamp,
                    serviceTimestamp: encryptedEnvelope.serverTimestamp,
                    serverGuid: encryptedEnvelope.serverGuid,
                    transaction: transaction,
                    skipCull: skipCull)
    }

    public static func deduplicate(
        envelopeTimestamp: UInt64,
        serviceTimestamp: UInt64,
        serverGuid: String?,
        transaction: SDSAnyWriteTransaction,
        skipCull: Bool = false
    ) -> Outcome {
        guard envelopeTimestamp > 0 else {
            owsFailDebug("Invalid envelopeTimestamp.")
            return .nonDuplicate
        }
        guard serviceTimestamp > 0 else {
            owsFailDebug("Invalid serviceTimestamp.")
            return .nonDuplicate
        }
        guard let serverGuid = serverGuid?.nilIfEmpty else {
            owsFailDebug("Missing serverGuid.")
            return .nonDuplicate
        }
        do {
            let isDuplicate: Bool = try {
                let sql = """
                    SELECT EXISTS ( SELECT 1
                    FROM \(MessageDecryptDeduplicationRecord.databaseTableName)
                    WHERE serverGuid = ? )
                """
                let arguments: StatementArguments = [serverGuid]
                return try Bool.fetchOne(transaction.unwrapGrdbWrite.database, sql: sql, arguments: arguments) ?? false
            }()
            guard !isDuplicate else {
<<<<<<< HEAD
                Logger.warn("Discarding duplicate envelope:\(envelopeTimestamp) with serviceTimestamp: \(serviceTimestamp), serverGuid: \(serverGuid)")
=======
                Logger.warn("Discarding duplicate envelope with envelopeTimestamp: \(envelopeTimestamp), serviceTimestamp: \(serviceTimestamp), serverGuid: \(serverGuid)")
>>>>>>> 83e21b51
                return .duplicate
            }

            // No existing record found. Create a new one and insert it.
            let record = MessageDecryptDeduplicationRecord(serverGuid: serverGuid)
            try record.insert(transaction.unwrapGrdbWrite.database)

            if !skipCull, shouldCull() {
                cull(transaction: transaction)
            }

            if DebugFlags.internalLogging {
                Logger.info("Proceeding with envelopeTimestamp: \(envelopeTimestamp), serviceTimestamp: \(serviceTimestamp), serverGuid: \(serverGuid)")
            }
            return .nonDuplicate
        } catch {
            owsFailDebug("Error: \(error)")
            // If anything goes wrong with our bookkeeping, we must
            // proceed with message processing.
            return .nonDuplicate
        }
    }

    static let maxRecordCount: UInt = 1000

    static let cullCount = AtomicUInt(0)

    private static func cull(transaction: SDSAnyWriteTransaction) {

        cullCount.increment()

        let oldCount = recordCount(transaction: transaction)

        guard oldCount > maxRecordCount else {
            return
        }

        do {
            // It is sufficient to cull by record count in batches.
            // The batch size must be larger than our cull frequency to bound total record count.
            let cullCount: Int = min(Int(cullFrequency) * 2, Int(oldCount) - Int(maxRecordCount))

            Logger.info("Culling \(cullCount) records.")

            // Find and delete the oldest N records.
            let records = try MessageDecryptDeduplicationRecord.order(GRDB.Column("serviceTimestamp"))
                .limit(cullCount)
                .fetchAll(transaction.unwrapGrdbRead.database)
            for record in records {
                try record.delete(transaction.unwrapGrdbWrite.database)
            }

            let newCount = recordCount(transaction: transaction)
            if oldCount != newCount {
                Logger.info("Culled by count: \(oldCount) -> \(newCount)")
            }
            owsAssertDebug(newCount <= maxRecordCount)
        } catch {
            owsFailDebug("Error: \(error)")
        }
    }

    public static func recordCount(transaction: SDSAnyReadTransaction) -> UInt {
        MessageDecryptDeduplicationRecord.ows_fetchCount(transaction.unwrapGrdbRead.database)
    }

    private static let unfairLock = UnfairLock()
    private static var counter: UInt64 = 0
    static let cullFrequency: UInt64 = 100

    private static func shouldCull() -> Bool {
        unfairLock.withLock {
            // Cull records once per N decryptions.
            //
            // NOTE: this always return true the first time that this
            // method is called for a given launch of the process.
            // We need to err on the side of culling too often to bound
            // total record count.
            let shouldCull = counter % cullFrequency == 0
            counter += 1
            return shouldCull
        }
    }
}

// MARK: -

private struct EncryptedEnvelope: PendingEnvelope, Dependencies {
    let encryptedEnvelopeData: Data
    let encryptedEnvelope: SSKProtoEnvelope
    let serverDeliveryTimestamp: UInt64
    let completion: (Error?) -> Void

    var wasReceivedByUD: Bool {
        let hasSenderSource: Bool
        if encryptedEnvelope.hasValidSource {
            hasSenderSource = true
        } else {
            hasSenderSource = false
        }
        return encryptedEnvelope.type == .unidentifiedSender && !hasSenderSource
    }

    func decrypt(transaction: SDSAnyWriteTransaction) -> Swift.Result<DecryptedEnvelope, Error> {
        let deduplicationOutcome = MessageDecryptDeduplicationRecord.deduplicate(encryptedEnvelope: encryptedEnvelope,
                                                                                 transaction: transaction)
        switch deduplicationOutcome {
        case .nonDuplicate:
            // Proceed with decryption.
            break
        case .duplicate:
            return .failure(MessageProcessingError.duplicateMessage)
        }

        let result = Self.messageDecrypter.decryptEnvelope(
            encryptedEnvelope,
            envelopeData: encryptedEnvelopeData,
            transaction: transaction
        )
        switch result {
        case .success(let result):
            return .success(DecryptedEnvelope(
                envelopeData: result.envelopeData,
                plaintextData: result.plaintextData,
                serverDeliveryTimestamp: serverDeliveryTimestamp,
                wasReceivedByUD: wasReceivedByUD,
                completion: completion
            ))
        case .failure(let error):
            return .failure(error)
        }
    }

    func isDuplicateOf(_ other: PendingEnvelope) -> Bool {
        guard let other = other as? EncryptedEnvelope else {
            return false
        }
        // serverDeliveryTimestamp is a cheaper comparison and is likely
        // to eliminate most candidates.
        guard self.serverDeliveryTimestamp == other.serverDeliveryTimestamp else {
            return false
        }
        guard self.encryptedEnvelopeData == other.encryptedEnvelopeData else {
            return false
        }
        return true
    }
}

// MARK: -

private struct DecryptedEnvelope: PendingEnvelope {
    let envelopeData: Data
    let plaintextData: Data?
    let serverDeliveryTimestamp: UInt64
    let wasReceivedByUD: Bool
    let completion: (Error?) -> Void

    func decrypt(transaction: SDSAnyWriteTransaction) -> Swift.Result<DecryptedEnvelope, Error> {
        return .success(self)
    }

    func isDuplicateOf(_ other: PendingEnvelope) -> Bool {
        // This envelope is only used for legacy envelopes.
        // We don't need to de-duplicate.
        false
    }
}

// MARK: -

@objc
public enum EnvelopeSource: UInt, CustomStringConvertible {
    case unknown
    case websocketIdentified
    case websocketUnidentified
    case rest
    // We re-decrypt incoming messages after accepting a safety number change.
    case identityChangeError
    case debugUI
    case tests

    // MARK: - CustomStringConvertible

    public var description: String {
        switch self {
        case .unknown:
            return "unknown"
        case .websocketIdentified:
            return "websocketIdentified"
        case .websocketUnidentified:
            return "websocketUnidentified"
        case .rest:
            return "rest"
        case .identityChangeError:
            return "identityChangeError"
        case .debugUI:
            return "debugUI"
        case .tests:
            return "tests"
        }
    }
}

// MARK: -

public class PendingEnvelopes {
    private let unfairLock = UnfairLock()
    private var pendingEnvelopes = [PendingEnvelope]()

    @objc
    public var isEmpty: Bool {
        unfairLock.withLock { pendingEnvelopes.isEmpty }
    }

    public var count: Int {
        unfairLock.withLock { pendingEnvelopes.count }
    }

    fileprivate struct Batch {
        let batchEnvelopes: [PendingEnvelope]
        let pendingEnvelopesCount: Int
    }

    fileprivate func nextBatch(batchSize: Int) -> Batch {
        unfairLock.withLock {
            Batch(batchEnvelopes: Array(pendingEnvelopes.prefix(batchSize)),
                  pendingEnvelopesCount: pendingEnvelopes.count)
        }
    }

    fileprivate func removeProcessedBatch(_ batch: Batch) {
        unfairLock.withLock {
            let batchEnvelopes = batch.batchEnvelopes
            guard pendingEnvelopes.count > batchEnvelopes.count else {
                pendingEnvelopes = []
                return
            }
            let oldCount = pendingEnvelopes.count
            pendingEnvelopes = Array(pendingEnvelopes.suffix(from: batchEnvelopes.count))
            let newCount = pendingEnvelopes.count
            if DebugFlags.internalLogging {
                Logger.info("\(oldCount) -> \(newCount)")
            }
        }
    }

    fileprivate func enqueue(decryptedEnvelope: DecryptedEnvelope) {
        unfairLock.withLock {
            let oldCount = pendingEnvelopes.count
            pendingEnvelopes.append(decryptedEnvelope)
            let newCount = pendingEnvelopes.count
            if DebugFlags.internalLogging {
                Logger.info("\(oldCount) -> \(newCount)")
            }
        }
    }

    public enum EnqueueResult {
        case duplicate
        case enqueued
    }

    fileprivate func enqueue(encryptedEnvelope: EncryptedEnvelope) -> EnqueueResult {
        unfairLock.withLock {
            let oldCount = pendingEnvelopes.count

            for pendingEnvelope in pendingEnvelopes {
                if pendingEnvelope.isDuplicateOf(encryptedEnvelope) {
                    return .duplicate
                }
            }
            pendingEnvelopes.append(encryptedEnvelope)

            let newCount = pendingEnvelopes.count
            if DebugFlags.internalLogging {
                Logger.info("\(oldCount) -> \(newCount)")
            }
            return .enqueued
        }
    }
}

// MARK: -

public enum MessageProcessingError: Error {
    case duplicateMessage
}<|MERGE_RESOLUTION|>--- conflicted
+++ resolved
@@ -516,11 +516,7 @@
                 return try Bool.fetchOne(transaction.unwrapGrdbWrite.database, sql: sql, arguments: arguments) ?? false
             }()
             guard !isDuplicate else {
-<<<<<<< HEAD
-                Logger.warn("Discarding duplicate envelope:\(envelopeTimestamp) with serviceTimestamp: \(serviceTimestamp), serverGuid: \(serverGuid)")
-=======
                 Logger.warn("Discarding duplicate envelope with envelopeTimestamp: \(envelopeTimestamp), serviceTimestamp: \(serviceTimestamp), serverGuid: \(serverGuid)")
->>>>>>> 83e21b51
                 return .duplicate
             }
 
