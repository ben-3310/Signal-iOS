--- conflicted
+++ resolved
@@ -101,15 +101,7 @@
     }
 
     var isBlockedByMigration: Bool {
-<<<<<<< HEAD
-        guard let groupThread = thread as? TSGroupThread else {
-            return false
-        }
-        return (groupThread.isGroupV1Thread &&
-                    GroupManager.areMigrationsBlocking)
-=======
         thread.isBlockedByMigration
->>>>>>> 112b7c91
     }
 
     // Can local user edit conversation attributes:
