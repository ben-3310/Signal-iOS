--- conflicted
+++ resolved
@@ -103,11 +103,8 @@
 @property (nonatomic) TSThread *lastThread;
 
 @property (nonatomic) BOOL hasArchivedThreadsRow;
-<<<<<<< HEAD
 @property (nonatomic) BOOL hasThemeChanged;
-=======
 @property (nonatomic) BOOL hasVisibleReminders;
->>>>>>> 48a69c46
 
 @end
 
