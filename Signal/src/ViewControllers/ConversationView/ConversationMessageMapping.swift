//
//  Copyright (c) 2019 Open Whisper Systems. All rights reserved.
//

import Foundation

@objc
public class ConversationMessageMapping: NSObject {

    // The desired number of the items to load BEFORE the pivot (see below).
    @objc
    public private(set) var desiredLength: UInt
    private let isNoteToSelf: Bool

    private let interactionFinder: InteractionFinder

    // When we enter a conversation, we want to load up to N interactions. This
    // is the "initial load window".
    //
    // We subsequently expand the load window in two directions using two very
    // different behaviors.
    //
    // * We expand the load window "upwards" (backwards in time) only when
    //   loadMore() is called, in "pages".
    // * We auto-expand the load window "downwards" (forward in time) to include
    //   any new interactions created after the initial load.
    //
    // We define the "pivot" as the last item in the initial load window.  This
    // value is only set once.
    //
    // For example, if you enter a conversation with messages, 1..15:
    //
    // 1 2 3 4 5 6 7 8 9 10 11 12 13 14 15
    //
    // We initially load just the last 5 (if 5 is the initial desired length):
    //
    // 1 2 3 4 5 6 7 8 9 10 11 12 13 14 15
    //                      |      pivot ^ | <-- load window
    // pivot: 15, desired length=5.
    //
    // If a few more messages (16..18) are sent or received, we'll always load
    // them immediately (they're after the pivot):
    //
    // 1 2 3 4 5 6 7 8 9 10 11 12 13 14 15 16 17 18
    //                      |      pivot ^        | <-- load window
    // pivot: 15, desired length=5.
    //
    // To load an additional page of items (perhaps due to user scrolling
    // upward), we extend the desired length and thereby load more items
    // before the pivot.
    //
    // 1 2 3 4 5 6 7 8 9 10 11 12 13 14 15 16 17 18
    //           |                 pivot ^        | <-- load window
    // pivot: 15, desired length=10.
    //
    // To reiterate:
    //
    // * The pivot doesn't move.
    // * The desired length applies _before_ the pivot.
    // * Everything after the pivot is auto-loaded.
    //
    // One last optimization:
    //
    // After an update, we _can sometimes_ move the pivot (for perf
    // reasons), but we also adjust the "desired length" so that this
    // no effect on the load behavior.
    //
    // And note: we use the pivot's sort id, not its uniqueId, which works
    // even if the pivot itself is deleted.
    private var pivotSortId: UInt64?

    @objc
    public var canLoadMore = false

    let thread: TSThread

    @objc
    public required init(thread: TSThread, desiredLength: UInt, isNoteToSelf: Bool) {
        self.thread = thread
        self.interactionFinder = InteractionFinder(threadUniqueId: thread.uniqueId)
        self.desiredLength = desiredLength
        self.isNoteToSelf = isNoteToSelf
    }

    @objc
    private(set) var loadedInteractions: [TSInteraction] = [] {
        didSet {
            AssertIsOnMainThread()
            loadedUniqueIds = loadedInteractions.map { $0.uniqueId }
        }
    }

    @objc
    private(set) var loadedUniqueIds: [String] = []

    @objc
    public func contains(uniqueId: String) -> Bool {
        return loadedUniqueIds.contains(uniqueId)
    }

    // This method can be used to extend the desired length
    // and update.
    @objc
    public func update(withDesiredLength desiredLength: UInt, transaction: SDSAnyReadTransaction) throws {
        assert(desiredLength >= self.desiredLength)

        self.desiredLength = desiredLength

        try update(transaction: transaction)
    }

    @objc
    var shouldShowThreadDetails: Bool {
        return !canLoadMore && !isNoteToSelf
    }

    // This is the core method of the class. It updates the state to
    // reflect the latest database state & the current desired length.
    @objc
    public func update(transaction: SDSAnyReadTransaction) throws {
        AssertIsOnMainThread()

        // If we have a "pivot", load all items AFTER the pivot and up to minDesiredLength items BEFORE the pivot.
        // If we do not have a "pivot", load up to minDesiredLength BEFORE the pivot.
        var newInteractions: [TSInteraction] = []
        var canLoadMore = false
        let desiredLength = self.desiredLength
        // Not all items "count" towards the desired length. On an initial load, all items count.  Subsequently,
        // only items above the pivot count.
        var afterPivotCount: UInt = 0
        var beforePivotCount: UInt = 0
        // (void (^)(NSString *collection, NSString *key, id object, NSUInteger index, BOOL *stop))block;
        try interactionFinder.enumerateInteractions(transaction: transaction) { interaction, stopPtr in
            // Load "uncounted" items after the pivot if possible.
            //
            // As an optimization, we can skip this check (which requires
            // deserializing the interaction) if beforePivotCount is non-zero,
            // e.g. after we "pass" the pivot.
            if beforePivotCount == 0,
                let pivotSortId = self.pivotSortId {
                let sortId = interaction.sortId
                    let isAfterPivot = sortId > pivotSortId
                    if isAfterPivot {
                        newInteractions.append(interaction)
                        afterPivotCount += 1
                        return
                    }
            }

            // Load "counted" items unless the load window overflows.
            if beforePivotCount >= desiredLength {
                // Overflow
                canLoadMore = true
                stopPtr.pointee = true
            } else {
                newInteractions.append(interaction)
                beforePivotCount += 1
            }
        }
        self.canLoadMore = canLoadMore

<<<<<<< HEAD
        if self.shouldShowThreadDetails {
=======
        if canLoadMore || isNoteToSelf || !FeatureFlags.messageRequest {
            // The items need to be reversed, since we load them in reverse order.
            self.itemIds = Array(newItemIds.reversed())
        } else {
>>>>>>> c026575c
            // We only show the thread details if we're at the start of the conversation
            let details = ThreadDetailsInteraction(thread: self.thread,
                                                   timestamp: NSDate.ows_millisecondTimeStamp())

            self.loadedInteractions = [details] + Array(newInteractions.reversed())
        } else {
            // The items need to be reversed, since we load them in reverse order.
            self.loadedInteractions = Array(newInteractions.reversed())
        }

        // Establish the pivot, if necessary and possible.
        //
        // Deserializing interactions is expensive. We only need to deserialize
        // interactions that are "after" the pivot.  So there would be performance
        // benefits to moving the pivot after each update to the last loaded item.
        //
        // However, this would undesirable side effects. The desired length for
        // conversations with very short disappearing message durations would
        // continuously grow as messages appeared and disappeared.
        //
        // Therefore, we only move the pivot when we've accumulated N items after
        // the pivot.  This puts an upper bound on the number of interactions we
        // have to deserialize while minimizing "load window size creep".
        let kMaxItemCountAfterPivot = 32
        let shouldSetPivot = (self.pivotSortId == nil ||
            afterPivotCount > kMaxItemCountAfterPivot)

        if shouldSetPivot, let newOldestInteraction = newInteractions.first {
            let sortId = newOldestInteraction.sortId

            // Update the pivot.
            if self.pivotSortId != nil {
                self.desiredLength += afterPivotCount
            }
            self.pivotSortId = UInt64(sortId)
        }
    }

    // Tries to ensure that the load window includes a given item.
    // On success, returns the index path of that item.
    // On failure, returns nil.
    @objc(ensureLoadWindowContainsUniqueId:transaction:error:)
    public func ensureLoadWindowContains(uniqueId: String,
                                         transaction: SDSAnyReadTransaction) throws -> IndexPath {
        if let oldIndex = loadedUniqueIds.firstIndex(of: uniqueId) {
            return IndexPath(row: oldIndex, section: 0)
        }

        guard let index = try interactionFinder.sortIndex(interactionUniqueId: uniqueId, transaction: transaction) else {
            throw assertionError("could not find interaction")
        }

        let threadInteractionCount = interactionFinder.count(transaction: transaction)
        guard index < threadInteractionCount else {
            throw assertionError("invalid index")
        }
        // This math doesn't take into account the number of items loaded _after_ the pivot.
        // That's fine; it's okay to load too many interactions here.
        let desiredWindowSize: UInt = threadInteractionCount - index
        try self.update(withDesiredLength: desiredWindowSize, transaction: transaction)

        guard let newIndex = loadedUniqueIds.firstIndex(of: uniqueId) else {
            throw assertionError("couldn't find new index")
        }
        return IndexPath(row: newIndex, section: 0)
    }

    @objc
    public class ConversationMessageMappingDiff: NSObject {
        @objc
        public let addedItemIds: Set<String>
        @objc
        public let removedItemIds: Set<String>
        @objc
        public let updatedItemIds: Set<String>

        init(addedItemIds: Set<String>, removedItemIds: Set<String>, updatedItemIds: Set<String>) {
            self.addedItemIds = addedItemIds
            self.removedItemIds = removedItemIds
            self.updatedItemIds = updatedItemIds
        }
    }

    // Updates and then calculates which items were inserted, removed or modified.
    @objc
    public func updateAndCalculateDiff(transaction: SDSAnyReadTransaction,
                                       updatedInteractionIds: Set<String>) throws -> ConversationMessageMappingDiff {
        let oldItemIds = Set(self.loadedUniqueIds)
        try self.update(transaction: transaction)
        let newItemIds = Set(self.loadedUniqueIds)

        let removedItemIds = oldItemIds.subtracting(newItemIds)
        let addedItemIds = newItemIds.subtracting(oldItemIds)
        // We only notify for updated items that a) were previously loaded b) weren't also inserted or removed.
        let exclusivelyUpdatedInteractionIds = updatedInteractionIds.subtracting(addedItemIds)
            .subtracting(removedItemIds)
            .intersection(oldItemIds)

        return ConversationMessageMappingDiff(addedItemIds: addedItemIds,
                                              removedItemIds: removedItemIds,
                                              updatedItemIds: exclusivelyUpdatedInteractionIds)
    }

    // For performance reasons, the database modification notifications are used
    // to determine which items were modified.  If YapDatabase ever changes the
    // structure or semantics of these notifications, we'll need to update this
    // code to reflect that.
    @objc
    public func updatedItemIds(for notifications: [NSNotification]) -> Set<String> {
        // We'll move this into the Yap adapter when addressing updates/observation
        let viewName: String = TSMessageDatabaseViewExtensionName

        var updatedItemIds = Set<String>()
        for notification in notifications {
            // Unpack the YDB notification, looking for row changes.
            guard let userInfo =
                notification.userInfo else {
                    owsFailDebug("Missing userInfo.")
                    continue
            }
            guard let viewChangesets =
                userInfo[YapDatabaseExtensionsKey] as? NSDictionary else {
                    // No changes for any views, skip.
                    continue
            }
            guard let changeset =
                viewChangesets[viewName] as? NSDictionary else {
                    // No changes for this view, skip.
                    continue
            }
            // This constant matches a private constant in YDB.
            let changeset_key_changes: String = "changes"
            guard let changesetChanges = changeset[changeset_key_changes] as? [Any] else {
                owsFailDebug("Missing changeset changes.")
                continue
            }
            for change in changesetChanges {
                if change as? YapDatabaseViewSectionChange != nil {
                    // Ignore.
                } else if let rowChange = change as? YapDatabaseViewRowChange {
                    updatedItemIds.insert(rowChange.collectionKey.key)
                } else {
                    owsFailDebug("Invalid change: \(type(of: change)).")
                    continue
                }
            }
        }

        return updatedItemIds
    }

    private func assertionError(_ description: String) -> Error {
        return OWSErrorMakeAssertionError(description)
    }
}<|MERGE_RESOLUTION|>--- conflicted
+++ resolved
@@ -111,7 +111,7 @@
 
     @objc
     var shouldShowThreadDetails: Bool {
-        return !canLoadMore && !isNoteToSelf
+        return !canLoadMore && !isNoteToSelf && FeatureFlags.messageRequest
     }
 
     // This is the core method of the class. It updates the state to
@@ -159,14 +159,7 @@
         }
         self.canLoadMore = canLoadMore
 
-<<<<<<< HEAD
         if self.shouldShowThreadDetails {
-=======
-        if canLoadMore || isNoteToSelf || !FeatureFlags.messageRequest {
-            // The items need to be reversed, since we load them in reverse order.
-            self.itemIds = Array(newItemIds.reversed())
-        } else {
->>>>>>> c026575c
             // We only show the thread details if we're at the start of the conversation
             let details = ThreadDetailsInteraction(thread: self.thread,
                                                    timestamp: NSDate.ows_millisecondTimeStamp())
